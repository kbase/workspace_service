--- conflicted
+++ resolved
@@ -7,11 +7,7 @@
 use Test::Exception;
 use Test::Deep;
 use Data::Dumper;
-<<<<<<< HEAD
-my $test_count = 89;
-=======
-my $test_count = 67;
->>>>>>> 6148f8e3
+my $test_count = 91;
 
 ################################################################################
 #Test intiailization: setting test config, instantiating Impl, getting auth token
@@ -763,7 +759,6 @@
 ok defined($typehash->{Genome}),
 	"Genome exists!";
 
-<<<<<<< HEAD
 # Test types with illegal characters throw an error
 {
 	local local $Bio::KBase::workspaceService::Server::CallContext = {};
@@ -771,8 +766,6 @@
 			qr/Type name has illegal characters!/ ,
 			"shouldn't add type Foo-bar - bad chars";
 }
-=======
->>>>>>> 6148f8e3
 ################################################################################
 #Cleanup: clearing out all objects from the workspace database
 ################################################################################ 
