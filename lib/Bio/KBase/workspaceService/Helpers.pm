--- conflicted
+++ resolved
@@ -29,12 +29,6 @@
 		$url = workspaceURL();
 	}
 	if ($url eq "impl") {
-<<<<<<< HEAD
-		require "Bio/KBase/workspaceService/Impl.pm";
-		return Bio::KBase::workspaceService::Impl->new();
-	}
-	return Bio::KBase::workspaceService::Client->new($url);
-=======
 		$Bio::KBase::workspaceService::Server::CallContext = {token => auth()};
 		require "Bio/KBase/workspaceService/Impl.pm";
 		return Bio::KBase::workspaceService::Impl->new();
@@ -43,7 +37,6 @@
 	$client->{token} = auth();
 	$client->{client}->{token} = auth();
     return $client;
->>>>>>> 8e36800e
 }
 
 sub auth {
