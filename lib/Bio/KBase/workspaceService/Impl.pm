package Bio::KBase::workspaceService::Impl;
use strict;
use Bio::KBase::Exceptions;
# Use Semantic Versioning (2.0.0-rc.1)
# http://semver.org 
our $VERSION = "0.1.0";

=head1 NAME

workspaceService

=head1 DESCRIPTION

=head1 workspaceService

=head2 SYNOPSIS

Workspaces are used in KBase to provide an online location for all data, models, and
analysis results. Workspaces are a powerful tool for managing private data, tracking 
workflow provenance, storing and sharing large datasets, and tracking work history. They
have a number of useful characteristics which you will learn about over the course of the
workspace tutorials:

1.) Multiple users can read and write from the same workspace at the same time, 
facilitating collaboration

2.) When an object is overwritten in a workspace, the previous version is preserved and
easily accessible at any time, enabling the use of workspaces to track object versions

3.) Workspaces have default permissions and user-specific permissions, providing total 
control over the sharing and access of workspace contents

=head2 EXAMPLE OF API USE IN PERL

To use the API, first you need to instantiate a workspace client object:

my $client = Bio::KBase::workspaceService::Client->new(user_id => "user", 
                password => "password");
   
Next, you can run API commands on the client object:
   
my $ws = $client->create_workspace({
        workspace => "foo",
        default_permission => "n"
});
my $objs = $client->list_workspace_objects({
        workspace => "foo"
});
print map { $_->[0] } @$objs;

=head2 AUTHENTICATION

There are several ways to provide authentication for using the workspace
service.
Firstly, one can provide a username and password as in the example above.
Secondly, one can obtain an authorization token via the C<AuthToken.pm> module
(see the documentation for that module) and provide it to the Client->new()
method with the keyword argument C<token>.
Finally, one can provide the token directly to a method via the C<auth>
parameter. If a token is provided directly to a method, this token takes
precedence over any previously provided authorization.
If no authorization is provided only unauthenticated read operations are
allowed.

=head2 WORKSPACE

A workspace is a named collection of objects owned by a specific
user, that may be viewable or editable by other users. Functions that operate
on workspaces take a C<workspace_id>, which is an alphanumeric string that
uniquely identifies a workspace among all workspaces.

=cut

#BEGIN_HEADER
use MongoDB;
use MongoDB::GridFS;
use JSON::XS;
use Tie::IxHash;
use FileHandle;
use DateTime;
use Data::Dumper;
use Bio::KBase::AuthUser;
use Bio::KBase::AuthToken;
use Bio::KBase::workspaceService::Object;
use Bio::KBase::workspaceService::Workspace;
use Bio::KBase::workspaceService::WorkspaceUser;
use Bio::KBase::workspaceService::DataObject;
use Config::Simple;
use IO::Compress::Gzip qw(gzip);
use IO::Uncompress::Gunzip qw(gunzip);
use File::Temp qw(tempfile);
use LWP::Simple qw(getstore);

my $ARG_VAL_ERR = 'Bio::KBase::Exceptions::ArgumentValidationError';

sub _args {
	my $mandatory = shift;
	my $optional  = shift;
	my $args      = shift;
	my @errors;
	foreach my $arg (@$mandatory) {
		push(@errors, $arg) unless defined($args->{$arg});
	}
	if (@errors) {
		my $missing = join("; ", @errors);
		Bio::KBase::Exceptions::KBaseException->throw(error => "Mandatory arguments $missing missing.",
									method_name => '_args');
	}
	foreach my $arg (keys %$optional) {
		$args->{$arg} = $optional->{$arg} unless defined $args->{$arg};
	}
	return $args;
}

sub _getUsername {
	my ($self) = @_;
	return $self->_getContext->{_override}->{_currentUser};
}

sub _getCurrentUserObj {
	my ($self) = @_;
	if (!defined($self->_getContext->{_override}->{_currentUserObj})) {
		$self->_getContext->{_override}->{_currentUserObj} = $self->_getWorkspaceUser($self->_getUsername());
	}
	return $self->_getContext->{_override}->{_currentUserObj};
}

sub _accountType {
	my ($self) = @_;
	if (!defined($self->{_accounttype})) {
		$self->{_accounttype} = "kbase";
	}
	return $self->{_accounttype};	
}

sub _authenticate {
	my ($self,$auth) = @_;
	if ($self->{_accounttype} eq "kbase") {
		my $token = Bio::KBase::AuthToken->new(
			token => $auth,
		);
		if ($token->validate()) {
			return {
				authentication => $auth,
				user => $token->user_id
			};
		} else {
			Bio::KBase::Exceptions::KBaseException->throw(error => "Invalid authorization token:".$auth,
			method_name => '_setContext');
		}
	} elsif ($self->{_accounttype} eq "seed") {
		require "Bio/ModelSEED/MSSeedSupportServer/Client.pm";
		$auth =~ s/\s/\t/;
		my $split = [split(/\t/,$auth)];
		my $svr = $self->_mssServer();
		my $token = $svr->authenticate({
			username => $split->[0],
			password => $split->[1]
		});
		if (!defined($token) || $token =~ m/ERROR:/) {
			Bio::KBase::Exceptions::KBaseException->throw(error => $token,
			method_name => '_setContext');
		}
		$token =~ s/\s/\t/;
		$split = [split(/\t/,$token)];
		return {
			authentication => $token,
			user => $split->[0]
		};
	} elsif ($self->{_accounttype} eq "modelseed") {
		require "ModelSEED/utilities.pm";
		my $config = ModelSEED::utilities::config();
		my $username = $config->authenticate({
			token => $auth
		});
		return {
			authentication => $auth,
			user => $username
		};
	}
}

sub _setContext {
	# note you *must* wipe out _override when resetting the token and user
	# as it contains the memoized user object
	my ($self, $auth, $auth_err, $method) = @_;
	my $c = $self->_getContext();
	if (defined($auth) && length($auth) > 0) {
		if (!defined($c->{_override}) ||
			$c->{_override}->{_authentication} ne $auth) {
			$c->{_override} = undef;
			my $output = $self->_authenticate($auth);
			$c->{_override}->{_authentication} = $output->{authentication};
			$c->{_override}->{_currentUser} = $output->{user};
			
		}
	} elsif ($c->{authenticated}){
		$c->{_override} = undef;
		$c->{_override}->{_authentication} = $c->{token};
		$c->{_override}->{_currentUser} = $c->{user_id}
	} else {
		# no auth provided, remove previous call's creds
		$c->{_override} = undef;
	}
	if ($auth_err && !defined $c->{_override}->{_authentication}) {
		$ARG_VAL_ERR->throw(error => 'Authentication required: ' . $auth_err,
							method_name => $method);
	}
}

sub _getContext {
	my ($self) = @_;
	if (!defined($Bio::KBase::workspaceService::Server::CallContext)) {
		$Bio::KBase::workspaceService::Server::CallContext = {};
	}
	return $Bio::KBase::workspaceService::Server::CallContext;
}

#####################################################################
#Database interaction routines
#####################################################################

=head3 _mongodb

Definition:
	MongoDB = _mongodb();
Description:
	Returns MongoDB object

=cut

sub _mongodb {
	my ($self) = @_;
	return $self->{_mongodb};
}

sub _mssServer {
	my $self = shift;
	if (!defined($self->{_mssServer})) {
		$self->{_mssServer} = Bio::ModelSEED::MSSeedSupportServer::Client->new($self->{'_mssserver-url'});
	}
	return $self->{_mssServer};
}

=head3 _idServer

Definition:
	Bio::KBase::IDServer::Client = _idServer();
Description:
	Returns ID server client

=cut
sub _idServer {
	my $self = shift;
	if (!defined($self->{_idserver})) {
		$self->{_idserver} = Bio::KBase::IDServer::Client->new($self->{'_idserver-url'});
	}
	return $self->{_idserver};
}

=head3 _get_new_id

Definition:
	string id = _get_new_id(string prefix);
Description:
	Returns ID with given prefix

=cut
sub _get_new_id {
	my ($self,$prefix) = @_;
	my $id;
	eval {
		$id = $self->_idServer()->allocate_id_range( $prefix, 1 );
	};
	if (!defined($id) || $id eq "") {
		$id = "0";
	}
	$id = $prefix.$id;
	return $id;
};

=head3 _gridfs

Definition:
	MongoDB = _gridfs();
Description:
	Returns MongoDB::GridFS object

=cut

sub _gridfs {
	my ($self) = @_;
	if (!defined($self->{_gridfs})) {
		$self->{_gridfs} = $self->_mongodb()->get_gridfs;
	}
	return $self->{_gridfs};
}


=head3 _updateDB

Definition:
	void  _updateDB(string:name,{}:query,{}:update);
Description:
	Updates the database object with the specified query and update command

=cut

sub _updateDB {
	my ($self,$name,$query,$update) = @_;
	my $data = $self->_mongodb()->run_command({
		findAndModify => $name,
		query => $query,
		update => $update
	});
	if (ref($data) ne "HASH" || !defined($data->{value})) {
		return 0;
	}
	return 1;
}

#####################################################################
#Object creation methods
#####################################################################
=head3 _saveObjectByRef

Definition:
	Bio::KBase::workspaceService::Object =  _saveObjectByRef(string:id,string:permission);
Description:
	Creates an object that is saved by reference only and not stored in any workspace.
	There are no permissions, but you must have the object's uuid in order to access it.

=cut

sub _saveObjectByRef {
	my ($self,$type,$id,$data,$command,$meta,$ref,$replace) = @_;
	$self->_validateObjectType($type);
	if (!defined($ref)) {
		$ref = Data::UUID->new()->create_str();
	} else {
		my $obj = $self->_getObject($ref);
		if (defined($obj)) {
			if ($replace == 0) {
				my $msg = "Object with reference already exist, and replace not specified!";
				Bio::KBase::Exceptions::ArgumentValidationError->throw(error => $msg,method_name => '_saveObjectByRef');
			} else {
				my $obj = Bio::KBase::workspaceService::Object->new({
					parent => $self,
					uuid => $ref,
					workspace => "NO_WORKSPACE",
					type => $type,
					id => $id,
					owner => $self->_getUsername(),
					lastModifiedBy => $self->_getUsername(),
					command => $command,
					instance => 0,
					rawdata => $data,
					meta => $meta,
				});
				$obj->setDefaultMetadata();
				$self->_updateDB("workspaceObjects",{id => $ref},{'$set' => {
					uuid => $ref,
					id => $obj->id(),
					workspace => $obj->workspace(),
					type => $obj->type(),
					ancestor => $obj->ancestor(),
					revertAncestors => $obj->revertAncestors(),
					owner => $obj->owner(),
					lastModifiedBy => $obj->lastModifiedBy(),
					command => $obj->command(),
					instance => $obj->instance(),
					chsum => $obj->chsum(),
					meta => $obj->meta(),
					refdeps => $obj->refDependencies(),
					iddeps => $obj->idDependencies(),
				}});
				return $obj;
			}
		}
	}
	return $self->_createObject({
		uuid => $ref,
		type => $type,
		workspace => "NO_WORKSPACE",
		parent => $self,
		ancestor => undef,
		owner => $self->_getUsername(),
		lastModifiedBy => $self->_getUsername(),
		command => $command,
		id => $id,
		instance => 0,
		rawdata => $data,
		meta => $meta
	});
}

=head3 _createWorkspace

Definition:
	Bio::KBase::workspaceService::Workspace =  _createWorkspace(string:id,string:permission);
Description:
	Creates specified workspace in database and returns workspace object

=cut

sub _createWorkspace {
	my ($self,$id,$defaultPermissions) = @_;
	my $ws = $self->_getWorkspace($id);
	if (defined($ws)) {
		Bio::KBase::Exceptions::ArgumentValidationError->throw(error => "Cannot create Workspace ".$id." because Workspace already exists!",
									method_name => '_createWorkspace');
	}
	$ws = Bio::KBase::workspaceService::Workspace->new({
		parent => $self,
		moddate => DateTime->now()->datetime(),
		id => $id,
		owner => $self->_getUsername(),
		defaultPermissions => $defaultPermissions,
		objects => {}
	});
	$self->_mongodb()->get_collection('workspaces')->insert({
		moddate => $ws->moddate(),
		id => $ws->id(),
		owner => $ws->owner(),
		defaultPermissions => $ws->defaultPermissions(),
		objects => $ws->objects()
	});
	my $wu = $self->_getCurrentUserObj();
	if (!defined($wu)) {
		$wu = $self->_createWorkspaceUser($self->_getUsername());
	}
	$wu->setWorkspacePermission($ws->id(),"a");
	return $ws;
}

=head3 _createWorkspaceUser

Definition:
	Bio::KBase::workspaceService::WorkspaceUser =  _createWorkspaceUser(string:id);
Description:
	Creates specified WorkspaceUser in database and returns WorkspaceUser object

=cut

sub _createWorkspaceUser {
	my ($self,$id) = @_;
	my $user = $self->_getWorkspaceUser($id);
	if (defined($user)) {
		Bio::KBase::Exceptions::ArgumentValidationError->throw(error => "Cannot create WorkspaceUser ".$id." because WorkspaceUser already exists!",
									method_name => '_createWorkspaceUser');
	}
	$user = Bio::KBase::workspaceService::WorkspaceUser->new({
		parent => $self,
		moddate => DateTime->now()->datetime(),
		id => $id,
		workspaces => {},
		settings => {workspace => "default"}
	});
	$self->_mongodb()->get_collection('workspaceUsers')->insert({
		moddate => $user->moddate(),
		id => $user->id(),
		workspaces => $user->workspaces(),
		settings => $user->settings()
	});
	return $user;
}

=head3 _createObject

Definition:
	Bio::KBase::workspaceService::Object =  _createObject(string:id);
Description:
	Creates specified Object in database and returns Object

=cut

sub _createObject {
	my ($self,$data) = @_;
	$data->{parent} = $self;
	my $obj = Bio::KBase::workspaceService::Object->new($data);
	$obj->setDefaultMetadata();
	$self->_mongodb()->get_collection( 'workspaceObjects' )->insert({
		uuid => $obj->uuid(),
		id => $obj->id(),
		workspace => $obj->workspace(),
		type => $obj->type(),
		ancestor => $obj->ancestor(),
		revertAncestors => $obj->revertAncestors(),
		owner => $obj->owner(),
		lastModifiedBy => $obj->lastModifiedBy(),
		command => $obj->command(),
		instance => $obj->instance(),
		chsum => $obj->chsum(),
		meta => $obj->meta(),
		refdeps => $obj->refDependencies(),
		iddeps => $obj->idDependencies(),
		moddate => $obj->moddate()
	});
	return $obj;
}

=head3 _createDataObject

Definition:
	Bio::KBase::workspaceService::DataObject =  _createDataObject({}|string:data);
Description:
	Creates specified DataObject from input data in database

=cut

sub _createDataObject {
	my ($self,$data) = @_;
	my $obj = Bio::KBase::workspaceService::DataObject->new({
		parent => $self,
		rawdata => $data	
	});
	#Checking if the data is already in the database
	my $dbobj = $self->_getDataObject($obj->chsum());
	if (defined($dbobj)) {
		return $dbobj;
	}
	#Inserting data using gridfs
	my $dataString = $obj->data();
	open(my $basic_fh, "<", \$dataString);
	my $fh = FileHandle->new;
	$fh->fdopen($basic_fh, 'r');
	$self->_gridfs()->insert($fh, {
		creationDate => $obj->creationDate(),
		chsum => $obj->chsum(),
		compressed => $obj->compressed(),
		json => $obj->json()
	});
	return $obj;
}


#####################################################################
#Object deletion methods
#####################################################################

=head3 _deleteWorkspace

Definition:
	void  _deleteWorkspace(string:id);
Description:
	Deletes specified workspace in database

=cut

sub _deleteWorkspace {
	my ($self,$id) = @_;
	$self->_getWorkspace($id,{throwErrorIfMissing => 1});
	$self->_mongodb()->get_collection('workspaces')->remove({id => $id});
}

=head3 _deleteWorkspaceUser

Definition:
	void  _deleteWorkspaceUser(string:id);
Description:
	Deletes specified workspace user in database

=cut

sub _deleteWorkspaceUser {
	my ($self,$id) = @_;
	$self->_getWorkspaceUser($id,{throwErrorIfMissing => 1});
	$self->_mongodb()->get_collection('workspaceUsers')->remove({id => $id});
}

=head3 _deleteObject

Definition:
	void  _deleteObject(string:id);
Description:
	Deletes specified object in database

=cut

sub _deleteObject {
	my ($self,$uuid,$deleteRelatedData) = @_;
	my $obj = $self->_getObject($uuid,{throwErrorIfMissing => 1});
	$self->_mongodb()->get_collection('workspaceObjects')->remove({uuid => $uuid});
	if (defined($deleteRelatedData) && $deleteRelatedData == 1) {
		my $otherobj = $self->_getObjectByChsum($obj->chsum());
		if (!defined($otherobj)) {
			$self->_deleteDataObject($obj->chsum());
		}
	}
}

=head3 _deleteDataObject

Definition:
	void  _deleteDataObject(string:uuid);
Description:
	Deletes specified data object in database

=cut

sub _deleteDataObject {
	my ($self,$chsum) = @_;
	my $grid = $self->_gridfs();
	$grid->remove({chsum => $chsum});
}

=head3 _clearAllWorkspaces

Definition:
	void  _clearAllWorkspaces();
Description:
	Clears all workspaces from the database

=cut

sub _clearAllWorkspaces {
	my ($self) = @_;
	$self->_mongodb()->get_collection('workspaces')->remove({});
}

=head3 _clearAllJobs

Definition:
	void  _clearAllJobs();
Description:
	Clears all jobs from the database

=cut

sub _clearAllJobs {
	my ($self) = @_;
	$self->_mongodb()->get_collection('jobObjects')->remove({});
}

=head3 _clearAllWorkspaceUsers

Definition:
	void  _clearAllWorkspaceUsers();
Description:
	Clears all workspace users from the database

=cut

sub _clearAllWorkspaceUsers {
	my ($self) = @_;
	$self->_mongodb()->get_collection('workspaceUsers')->remove({});
}

=head3 _clearAllWorkspaceObjects

Definition:
	void  _clearAllWorkspaceObjects();
Description:
	Clears all workspace objects from the database

=cut

sub _clearAllWorkspaceObjects {
	my ($self) = @_;
	$self->_mongodb()->get_collection('workspaceObjects')->remove({});
}

=head3 _clearAllWorkspaceDataObjects

Definition:
	void  _clearAllWorkspaceDataObjects();
Description:
	Clears all workspace data objects from the database

=cut

sub _clearAllWorkspaceDataObjects {
	my ($self) = @_;
	my $grid = $self->_gridfs();
	$grid->drop();
}

#####################################################################
#Object retrieval methods
#####################################################################

=head3 _getWorkspaceUser

Definition:
	Bio::KBase::workspaceService::WorkspaceUser =  _getWorkspaceUser(string:id,{}:options);
Description:
	Retrieves specified WorkspaceUser in database

=cut

sub _getWorkspaceUser {
	my ($self,$id,$options) = @_;
	my $objs = $self->_getWorkspaceUsers([$id],$options);
	if (defined($objs->[0])) {
		return $objs->[0];
	}
	return undef;
}

=head3 _getWorkspaceUsers

Definition:
	[Bio::KBase::workspaceService::WorkspaceUser] =  _getWorkspaceUsers([string]:ids,{}:options);
Description:
	Returns list of requested workspace users

=cut

sub _getWorkspaceUsers {
	my ($self,$ids,$options) = @_;
	my $cursor = $self->_mongodb()->get_collection('workspaceUsers')->find({id => {'$in' => $ids} });
	my $objHash = {};
	while (my $object = $cursor->next) {
		my $newObject = Bio::KBase::workspaceService::WorkspaceUser->new({
			parent => $self,
			id => $object->{id},
			workspaces => $object->{workspaces},
			moddate => $object->{moddate},
			settings => $object->{settings}
		});
		$objHash->{$newObject->id()} = $newObject;
	}
	my $objects = [];
	for (my $i=0; $i < @{$ids}; $i++) {
		if (defined($objHash->{$ids->[$i]})) {
			push(@{$objects},$objHash->{$ids->[$i]});
		} elsif ($options->{throwErrorIfMissing} == 1) {
			Bio::KBase::Exceptions::ArgumentValidationError->throw(error => "WorkspaceUser ".$ids->[$i]." not found!",
									method_name => '_getWorkspaceUsers');
		} elsif ($options->{createIfMissing} == 1) {
			push(@{$objects},$self->_createWorkspaceUser($ids->[$i]));
		}
	}
	return $objects;
}

=head3 _getAllWorkspaceUsersByWorkspace

Definition:
	[Bio::KBase::workspaceService::WorkspaceUser] =  _getAllWorkspaceUsersByWorkspace(string:workspace);
Description:
	Returns list of all workspace users with specific permissions set for a workspace

=cut

sub _getAllWorkspaceUsersByWorkspace {
	my ($self,$id) = @_;
	my $key = "workspaces.".$id;
	my $cursor = $self->_mongodb()->get_collection('workspaceUsers')->find({$key => {'$in' => ["a","w","r","n"]} });
	my $objects = [];
	while (my $object = $cursor->next) {
		my $newObject = Bio::KBase::workspaceService::WorkspaceUser->new({
			parent => $self,
			id => $object->{id},
			workspaces => $object->{workspaces},
			moddate => $object->{moddate},
		});
		push(@{$objects},$newObject);
	}
	return $objects;
}

=head3 _getWorkspace

Definition:
	Bio::KBase::workspaceService::Workspace =  _getWorkspace(string:id,{}:options);
Description:
	Retrieves specified Workspace from database

=cut

sub _getWorkspace {
	my ($self,$id,$options) = @_;
	my $objs = $self->_getWorkspaces([$id],$options);
	if (defined($objs->[0])) {
		return $objs->[0];
	}
	return undef;
}

=head3 _getWorkspaces

Definition:
	[Bio::KBase::workspaceService::Workspace] =  _getWorkspaceUsers([string]:ids,{}:options);
Description:
	Retrieves specified Workspaces from database

=cut

sub _getWorkspaces {
	my ($self,$ids,$options) = @_;
	my $query = {id => {'$in' => $ids} };
	if (defined($options->{orQuery})) {
		my $list = [{id => {'$in' => $ids} }];
		push(@{$list},@{$options->{orQuery}});
		$query = { '$or' => $list };
	}
	my $cursor = $self->_mongodb()->get_collection( 'workspaces' )->find($query);
	my $objHash = {};
	while (my $object = $cursor->next) {
		my $newObject = Bio::KBase::workspaceService::Workspace->new({
			parent => $self,
			id => $object->{id},
			owner => $object->{owner},
			defaultPermissions => $object->{defaultPermissions},
			objects => $object->{objects},
			moddate => $object->{moddate}
		}); 
		$objHash->{$newObject->id()} = $newObject;
	}
	my $objects = [];
	for (my $i=0; $i < @{$ids}; $i++) {
		if (defined($objHash->{$ids->[$i]})) {
			push(@{$objects},$objHash->{$ids->[$i]});
			delete $objHash->{$ids->[$i]};
		} elsif ($options->{throwErrorIfMissing} == 1) {
			Bio::KBase::Exceptions::ArgumentValidationError->throw(error => "Workspace ".$ids->[$i]." not found!",
									method_name => '_getWorkspaces');
		}
	}
	if (defined($options->{orQuery})) {
		foreach my $key (keys(%{$objHash})) {
			push(@{$objects},$objHash->{$key});
		}
	} 
	return $objects;
}



=head3 _getObjectByChsum

Definition:
	Bio::KBase::workspaceService::Object =  _getObjectByChsum(string:chsum,{}:options);
Description:
	Retrieves specified Object from database

=cut

sub _getObjectByChsum {
	my ($self,$chsum,$options) = @_;
	my $objs = $self->_getObjectByChsums([$chsum],$options);
	if (defined($objs->[0])) {
		return $objs->[0];
	}
	return undef;
}

=head3 _getObjectByChsums

Definition:
	[Bio::KBase::workspaceService::Object] =  _getObjectByChsums([string]:chsums,{}:options);
Description:
	Retrieves specified DataObjects from database

=cut

sub _getObjectByChsums {
	my ($self,$chsums,$options) = @_;
	my $cursor = $self->_mongodb()->get_collection('workspaceObjects')->find({chsum => {'$in' => $chsums} });
	my $objHash = {};
	while (my $object = $cursor->next) {
		my $newObject = Bio::KBase::workspaceService::Object->new({
			parent => $self,
			uuid => $object->{uuid},
			id => $object->{id},
			workspace => $object->{workspace},
			type => $object->{type},
			ancestor => $object->{ancestor},
			revertAncestors => $object->{revertAncestors},
			owner => $object->{owner},
			lastModifiedBy => $object->{lastModifiedBy},
			command => $object->{command},
			instance => $object->{instance},
			chsum => $object->{chsum},
			meta => $object->{meta},
			moddate => $object->{moddate}
		});
		$objHash->{$newObject->chsum()} = $newObject;
	}
	my $objects = [];
	for (my $i=0; $i < @{$chsums}; $i++) {
		if (defined($objHash->{$chsums->[$i]})) {
			push(@{$objects},$objHash->{$chsums->[$i]});
		} elsif ($options->{throwErrorIfMissing} == 1) {
			Bio::KBase::Exceptions::ArgumentValidationError->throw(error => "Object ".$chsums->[$i]." not found!",
									method_name => '_getObjects');
		}
	}
	return $objects;
}

=head3 _getObject

Definition:
	Bio::KBase::workspaceService::Object =  _getObject([string]:ids,{}:options);
Description:
	Retrieves specified Object from database

=cut

sub _getObject {
	my ($self,$id,$options) = @_;
	my $objs = $self->_getObjects([$id],$options);
	if (defined($objs->[0])) {
		return $objs->[0];
	}
	return undef;
}

=head3 _getObjects

Definition:
	[Bio::KBase::workspaceService::Object] =  _getObjects([string]:ids,{}:options);
Description:
	Retrieves specified Objects from database

=cut

sub _getObjects {
	my ($self,$ids,$options) = @_;
	my $query = {uuid => {'$in' => $ids}};
	my $type = undef;
	if(defined $options->{type} && $options->{type}) {
		$type = $options->{type};
		$query = {'$and' => [{'type' => $type}, $query]};
		
	}
	my $cursor = $self->_mongodb()->get_collection('workspaceObjects')->find($query);
	my $objHash = {};
	while (my $object = $cursor->next) {
		$object->{parent} = $self;
		my $newObject = Bio::KBase::workspaceService::Object->new($object); #{
#			parent => $self,
#			uuid => $object->{uuid},
#			id => $object->{id},
#			workspace => $object->{workspace},
#			type => $object->{type},
#			ancestor => $object->{ancestor},
#			revertAncestors => $object->{revertAncestors},
#			owner => $object->{owner},
#			lastModifiedBy => $object->{lastModifiedBy},
#			command => $object->{command},
#			instance => $object->{instance},
#			chsum => $object->{chsum},
#			meta => $object->{meta},
#			moddate => $object->{moddate}
#		});
		$objHash->{$newObject->uuid()} = $newObject;
	}
	my $objects = [];
	foreach my $id (@{$ids}) {
		if (defined($objHash->{$id})) {
			push(@{$objects},$objHash->{$id});
		} elsif ($options->{throwErrorIfMissing} == 1 && !$type) {
			Bio::KBase::Exceptions::ArgumentValidationError->throw(error => "Object ".$id." not found!",
									method_name => '_getObjects');
		}
	}
#	for (my $i=0; $i < @{$ids}; $i++) {
#		if (defined($objHash->{$ids->[$i]})) {
#			push(@{$objects},$objHash->{$ids->[$i]});
#		} elsif ($options->{throwErrorIfMissing} == 1) {
#			Bio::KBase::Exceptions::ArgumentValidationError->throw(error => "Object ".$ids->[$i]." not found!",
#									method_name => '_getObjects');
#		}
#	}
	return $objects;
}

=head3 _getObjectByID

Definition:
	Bio::KBase::workspaceService::Object = _getObjectByID(string:id,string:type,string:workspace,int:instance,{}:options);
Description:
	Retrieves specified Objects from database by ID, type, and instance

=cut

sub _getObjectByID { # TODO below method almost identical, merge
	my ($self,$id,$type,$workspace,$instance,$options) = @_;
	my $cursor = $self->_mongodb()->get_collection( 'workspaceObjects' )->find({
		id => $id,
		type => $type,
		workspace => $workspace,
		instance => int($instance)
	});
	while (my $object = $cursor->next) {
		my $newObject = Bio::KBase::workspaceService::Object->new({
			parent => $self,
			uuid => $object->{uuid},
			id => $object->{id},
			workspace => $object->{workspace},
			type => $object->{type},
			ancestor => $object->{ancestor},
			revertAncestors => $object->{revertAncestors},
			owner => $object->{owner},
			lastModifiedBy => $object->{lastModifiedBy},
			command => $object->{command},
			instance => $object->{instance},
			chsum => $object->{chsum},
			meta => $object->{meta},
			moddate => $object->{moddate}
		});
		return $newObject;
	}
	if ($options->{throwErrorIfMissing} == 1) {
		Bio::KBase::Exceptions::ArgumentValidationError->throw(error => "Object not found with specified ".$workspace."/".$type."/".$id.".V".$instance."!",method_name => '_getObjectByID');
	}
	return undef;
}

=head3 _getObjectsByID

Definition:
	[Bio::KBase::workspaceService::Object] = _getObjectsByID(string:id,string:type,string:workspace,{}:options);
Description:
	Retrieves objects from database by ID and type

=cut

sub _getObjectsByID {
	my ($self,$id,$type,$workspace,$options) = @_;
	my $cursor = $self->_mongodb()->get_collection('workspaceObjects')->find({
		id => $id,
		type => $type,
		workspace => $workspace
	});
	my $objects = [];
	while (my $object = $cursor->next) {
		my $newObject = Bio::KBase::workspaceService::Object->new({
			parent => $self,
			uuid => $object->{uuid},
			id => $object->{id},
			workspace => $object->{workspace},
			type => $object->{type},
			ancestor => $object->{ancestor},
			revertAncestors => $object->{revertAncestors},
			owner => $object->{owner},
			lastModifiedBy => $object->{lastModifiedBy},
			command => $object->{command},
			instance => $object->{instance},
			chsum => $object->{chsum},
			meta => $object->{meta},
			moddate => $object->{moddate}
		});
		$objects->[$newObject->instance()] = $newObject;
	}
	return $objects;
}

=head3 _getDataObject

Definition:
	Bio::KBase::workspaceService::DataObject =  _getDataObject(string:chsum,{}:options);
Description:
	Retrieves specified DataObject from database

=cut

sub _getDataObject {
	my ($self,$chsum,$options) = @_;
	my $objs = $self->_getDataObjects([$chsum],$options);
	if (defined($objs->[0])) {
		return $objs->[0];
	}
	return undef;
}

=head3 _getDataObjects

Definition:
	[Bio::KBase::workspaceService::DataObject] =  _getObjects([string]:chsums,{}:options);
Description:
	Retrieves specified DataObjects from database

=cut

sub _getDataObjects {
	my ($self,$chsums,$options) = @_;
	my $grid = $self->_gridfs();
	my $objects = [];
	foreach my $chsum (@{$chsums}) {
		my $file = $grid->find_one({chsum => $chsum});
		if (!defined($file) && $options->{throwErrorIfMissing} == 1) {
			Bio::KBase::Exceptions::ArgumentValidationError->throw(error => "DataObject ".$chsum." not found!",
									method_name => '_getDataObjects');
		}
		if (defined($file)) {
			my $dataString = $file->slurp();
			my $newObject = Bio::KBase::workspaceService::DataObject->new({
				parent => $self,
				compressed => $file->{info}->{compressed},
				json => $file->{info}->{json},
				chsum => $file->{info}->{chsum},
				data => $dataString,
				creationDate => $file->{info}->{creationDate}	
			});
			push(@{$objects},$newObject);
		}
	}
	return $objects;
}

=head3 _tohtml

Definition:
	string =  _tohtml(Bio::KBase::workspaceService::Object);
Description:
	Prints the input object in HTML format

=cut

sub _tohtml {
	my ($self,$object) = @_;
	my $html;
	if ($object->type() eq "Model") {
		
	} elsif ($object->type() eq "Media") {
		
	} elsif ($object->type() eq "Mapping") {
		
	} elsif ($object->type() eq "FBA") {
		
	} elsif ($object->type() eq "Annotation") {
		
	} elsif ($object->type() eq "PROMModel") {
	
	} elsif ($object->type() eq "GapFill") {
		
	} elsif ($object->type() eq "GapGen") {
	
	} elsif ($object->type() eq "PhenotypeSet") {
		
	} elsif ($object->type() eq "Genome") {
	
	} elsif ($object->type() eq "ProbAnno") {
		
	} elsif ($object->type() eq "Biochemistry") {
		
	} elsif ($object->type() eq "PhenotypeSimulationSet") {
		
	} elsif ($object->type() eq "TestData") {
		
	} elsif ($object->type() eq "Unspecified") {
	
	} elsif ($object->type() eq "Growmatch data") {
		
	} elsif ($object->type() eq "Unspcifeedie") {
		
	} elsif ($object->type() eq "foo") {
		
	}
	return $html;
}
	

#####################################################################
#Data validation methods
#####################################################################

sub _validateWorkspaceID {
	my ($self,$id) = @_;
	Bio::KBase::Exceptions::ArgumentValidationError->throw(error => "Workspace name must contain only alphanumeric characters!",
		method_name => '_validateWorkspaceID') if ($id !~ m/^\w+$/ || $id eq "NO_WORKSPACE");
}

sub _validateUserID {
	my ($self,$id) = @_;
	Bio::KBase::Exceptions::ArgumentValidationError->throw(error => "Username must contain only alphanumeric characters!",
		method_name => '_validateUserID') if ($id !~ m/^[\w-]+$/);
}

sub _validateObjectID {
	my ($self,$id) = @_;
	Bio::KBase::Exceptions::ArgumentValidationError->throw(error => "Object ID failed validation!",
		method_name => '_validateUserID') if ($id !~ m/^[\w\|.-]+$/);
}

sub _validatePermission {
	my ($self, $permission, $default) = @_;
	my $perms = 'rn';
	if (!$default) {
		$perms = 'awrn';
	}
	if($permission !~ m/^[$perms]$/) {
		$ARG_VAL_ERR->throw(error => "Specified permission not valid!",
			method_name => '_validateWorkspaceID');
	}
}

sub _validateTypeName {
	my ($self, $type) = @_;
	if ($type !~ m/^\w+$/) {
		$ARG_VAL_ERR->throw(error => 'Type name has illegal characters!',
			method_name => '_validateTypeName');
	}
}

sub _validateObjectType {
	my ($self,$type) = @_;
	my $types = $self->_permanentTypes();
	if (defined($types->{$type})) {
		return;
	}
	my $cursor = $self->_mongodb()->get_collection('typeObjects')->find({id => $type});
	if (my $object = $cursor->next) {
		return;
	}
	my $msg = "Specified type not valid!";
	Bio::KBase::Exceptions::ArgumentValidationError->throw(error => $msg,method_name => '_validateObjectType');
}

sub _permanentTypes {
	return {
		Genome => 1,
		Unspecified => 1,
		TestData => 1,
		Biochemistry => 1,
		Model => 1,
		Mapping => 1,
		Annotation => 1,
		FBA => 1,
		Media => 1,
		PhenotypeSet => 1,
		PhenotypeSimulationSet => 1,
		FBAJob => 1,
		GapFill => 1,
		GapGen => 1,
		PROMModel => 1,
		ProbAnno => 1,
		GenomeContigs => 1,
		PromConstraints => 1,
		ModelTemplate => 1
	};
}

sub _validateargs {
	my ($self,$args,$mandatoryArguments,$optionalArguments,$substitutions) = @_;
	if (!defined($args)) {
		$args = {};
	}
	if (ref($args) ne "HASH") {
		Bio::KBase::Exceptions::ArgumentValidationError->throw(error => "Arguments not hash",
		method_name => '_validateargs');	
	}
	if (defined($substitutions) && ref($substitutions) eq "HASH") {
		foreach my $original (keys(%{$substitutions})) {
			$args->{$original} = $args->{$substitutions->{$original}};
		}
	}
	if (defined($mandatoryArguments)) {
		for (my $i=0; $i < @{$mandatoryArguments}; $i++) {
			if (!defined($args->{$mandatoryArguments->[$i]})) {
				push(@{$args->{_error}},$mandatoryArguments->[$i]);
			}
		}
	}
	if (defined($args->{_error})) {
		Bio::KBase::Exceptions::ArgumentValidationError->throw(error => "Mandatory arguments ".join("; ",@{$args->{_error}})." missing.",
		method_name => '_validateargs');
	}
	if (defined($optionalArguments)) {
		foreach my $argument (keys(%{$optionalArguments})) {
			if (!defined($args->{$argument})) {
				$args->{$argument} = $optionalArguments->{$argument};
			}
		}	
	}
	return $args;
}

sub _retreiveDataFromURL {
	my ($self,$data) = @_;
	my ($fh, $uncompressed_filename) = tempfile();
	close($fh);
	my $status = getstore($data, $uncompressed_filename);
	die "Unable to fetch object from URL!\n" unless($status == 200);
	local $/;
	open($fh, "<", $uncompressed_filename) || die "$!: $@";
	my $string = <$fh>;
	close($fh);
	return $string;
}

sub _uncompress {
	my ($self,$data) = @_;
	my $datastring;
	gunzip \$data => \$datastring;
	return $datastring;
}

sub _decode {
	my ($self,$data) = @_;
	return JSON::XS->new->decode($data);	
}

=head3 _patch

Definition:
	0/1 =  _patch({});
Description:
	This function permits the remote application of data patches to handle correction and adjustments in the database

=cut
sub _patch {
	my($self, $params) = @_;
	#Correcting the modification date on all objects
	if ($params->{patch_id} eq "moddate") {
		my $cursor = $self->_mongodb()->get_collection('workspaceObjects')->find();
		my $grid = $self->_gridfs();
		while (my $object = $cursor->next) {
			my $file = $grid->find_one({chsum => $object->{chsum}});
			my $date = $file->{info}->{creationDate};
			$self->_updateDB("workspaceObjects",{uuid => $object->{uuid}},{'$set' => {'moddate' => $date}})
		}
	#Correcting the gene count on all models
	} elsif ($params->{patch_id} eq "jobs") {
		my $cursor = $self->_mongodb()->get_collection('jobObjects')->find();
		while (my $object = $cursor->next) {
			if ($object->{id} !~ m/^job/) {
				my $obj = $self->_getObject($object->{id});
				if (defined($obj)) {
					my $data = $obj->data();
					my $changes = {
						type => "FBA",
						jobdata => {
							postprocess_command => $data->{postprocess_command},
							fbaref => $data->{clusterjobs}->[0]->{fbaid}
						},
						queuecommand => $data->{queuing_command}
					};
					if (defined($data->{clusterjobs}->[0]->{postprocess_args})) {
						if (ref($data->{clusterjobs}->[0]->{postprocess_args}) eq "ARRAY") {
							$changes->{jobdata}->{postprocess_args} = $data->{clusterjobs}->[0]->{postprocess_args};
							if (defined($data->{clusterjobs}->[0]->{postprocess_args}->[0]->{auth})) {
								$changes->{auth} = $data->{clusterjobs}->[0]->{postprocess_args}->[0]->{auth};
							}
						} else {
							$changes->{jobdata}->{postprocess_args}->[0] = $data->{clusterjobs}->[0]->{postprocess_args};
							if (defined($data->{clusterjobs}->[0]->{postprocess_args}->{auth})) {
								$changes->{auth} = $data->{clusterjobs}->[0]->{postprocess_args}->{auth};
							}
						}
					}
					if (defined($object->{queuetime}) && $object->{queuetime} =~ m/^\d+$/) {
						$changes->{queuetime} = DateTime->from_epoch(epoch => $object->{queuetime})->datetime();
					}
					if (defined($object->{starttime}) && $object->{starttime} =~ m/^\d+$/) {
						$changes->{starttime} = DateTime->from_epoch(epoch => $object->{starttime})->datetime();
					}
					if (defined($object->{completetime}) && $object->{completetime} =~ m/^\d+$/) {
						$changes->{completetime} = DateTime->from_epoch(epoch => $object->{completetime})->datetime();
					}
					if (defined($object->{requeuetime}) && $object->{requeuetime} =~ m/^\d+$/) {
						$changes->{requeuetime} = DateTime->from_epoch(epoch => $object->{requeuetime})->datetime();
					}
					$self->_updateDB("jobObjects",{id => $object->{id}},{'$set' => $changes});
				}
			}
		}
	} elsif ($params->{patch_id} eq "genenum") {
		my $cursor = $self->_mongodb()->get_collection('workspaceObjects')->find();
		while (my $object = $cursor->next) {
			if ($object->{type} eq "Model") {
				my $newObject = Bio::KBase::workspaceService::Object->new({
					parent => $self,
					uuid => $object->{uuid},
					id => $object->{id},
					workspace => $object->{workspace},
					type => $object->{type},
					ancestor => $object->{ancestor},
					revertAncestors => $object->{revertAncestors},
					owner => $object->{owner},
					lastModifiedBy => $object->{lastModifiedBy},
					command => $object->{command},
					instance => $object->{instance},
					chsum => $object->{chsum},
					meta => $object->{meta},
					moddate => $object->{moddate}
				});
				my $data = $newObject->data();
				if (defined($data->{modelreactions})) {
					my $genehash = {};
					for (my $i=0; $i < @{$data->{modelreactions}}; $i++) {
						my $rxn = $data->{modelreactions}->[$i];
						if (defined($rxn->{modelReactionProteins})) {
							for (my $j=0; $j < @{$rxn->{modelReactionProteins}}; $j++) {
								my $prot = $rxn->{modelReactionProteins}->[$j];
								if (defined($prot->{modelReactionProteinSubunits})) {
									for (my $k=0; $k < @{$prot->{modelReactionProteinSubunits}}; $k++) {
										my $subunit = $prot->{modelReactionProteinSubunits}->[$k];
										if (defined($subunit->{modelReactionProteinSubunitGenes})) {
											for (my $m=0; $m < @{$subunit->{modelReactionProteinSubunitGenes}}; $m++) {
												my $gene = $subunit->{modelReactionProteinSubunitGenes}->[$m];
												if (defined($gene->{feature_uuid})) {
													$genehash->{$gene->{feature_uuid}} = 1;
												}
											}
										}
									}
								}
							}
						}
					}
					my $numgenes = keys(%{$genehash});
					$self->_updateDB("workspaceObjects",{uuid => $object->{uuid}},{'$set' => {'meta.number_genes' => $numgenes}});
				}
			}
		}
	}
};

#END_HEADER

sub new
{
    my($class, @args) = @_;
    my $self = {
    };
    bless $self, $class;
    #BEGIN_CONSTRUCTOR
	my $options = $args[0];
	$ENV{KB_NO_FILE_ENVIRONMENT} = 1;
	my $params;
	$self->{_accounttype} = "kbase";
	$self->{'_idserver-url'} = "http://bio-data-1.mcs.anl.gov/services/idserver";
	$self->{'_mssserver-url'} = "http://biologin-4.mcs.anl.gov:7050";
	my $host = "localhost";
	my $db = "workspace_service";
	my $user = undef;
	my $pwd = undef;
	my $paramlist = [qw(mongodb-database mongodb-host mongodb-user mongodb-pwd mssserver-url accounttype idserver-url)];

	# so it looks like params is created by looping over the config object
	# if deployment.cfg exists

	# the keys in the params hash are the same as in the config object 
	# except the block name from the config file is ommitted.

	# the block name is picked up from KB_SERVICE_NAME. this has to be set
	# in the start_service script as an environment variable.

	# looping over a set of predefined set of parameter keys, see if there
	# is a value for that key in the config object

	if ((my $e = $ENV{KB_DEPLOYMENT_CONFIG}) && -e $ENV{KB_DEPLOYMENT_CONFIG}) {
		my $service = $ENV{KB_SERVICE_NAME};
		if (defined($service)) {
			my $c = Config::Simple->new();
			$c->read($e);
			for my $p (@{$paramlist}) {
				my $v = $c->param("$service.$p");
				if ($v) {
					$params->{$p} = $v;
				}
			}
		}
	}

	# now, we have the options hash. THis is passed into the constructor as a
	# parameter to new(). If a key from the predefined set of parameter keys
	# is found in the incoming hash, let the associated value override what
	# was previously assigned to the params hash from the config object.

	for my $p (@{$paramlist}) {
		if (defined($options->{$p})) {
			$params->{$p} = $options->{$p};
		}
	}
	
	# now, if params has one of the predefined set of parameter keys,
	# use that value to override object instance variable values. The
	# default object instance variable values were set above.

	if (defined $params->{'mongodb-host'}) {
		$host = $params->{'mongodb-host'};
	}
	if (defined $params->{'mongodb-database'}) {
		$db = $params->{'mongodb-database'};
	}
	if (defined $params->{'mongodb-user'}) {
		$user = $params->{'mongodb-user'};
	}
	if (defined $params->{'mongodb-pwd'}) {
		$pwd = $params->{'mongodb-pwd'};
	}
	if (defined $params->{accounttype}) {
		$self->{_accounttype} = $params->{accounttype};
	}
	if (defined $params->{'idserver-url'}) {
			$self->{'_idserver-url'} = $params->{'idserver-url'};
	}
	if (defined $params->{'mssserver-url'}) {
			$self->{'_mssserver-url'} = $params->{'mssserver-url'};
	}
	
	print STDERR "***Starting workspace service with mongo parameters:***\n";
	print STDERR "Host: $host\n";
	print STDERR "Database: $db\n";
	print STDERR "User: $user\n";
	if($pwd) {
		print STDERR "Password of length " . length($pwd) . "\n";
	}
	my $config = {
		host => $host,
		db_name => $db,
		auto_connect => 1,
		auto_reconnect => 1
	};
	if(defined $user && defined $pwd) {
		$config->{username} = $user;
		$config->{password} = $pwd;
	}
	my $conn = MongoDB::Connection->new(%$config);
	Bio::KBase::Exceptions::KBaseException->throw(error => "Unable to connect: $@",
								method_name => 'Impl::new') if (!defined($conn));
	$self->{_mongodb} = $conn->get_database($db);
	
    #END_CONSTRUCTOR

    if ($self->can('_init_instance'))
    {
	$self->_init_instance();
    }
    return $self;
}

=head1 METHODS



=head2 load_media_from_bio

  $mediaMetas = $obj->load_media_from_bio($params)

=over 4

=item Parameter and return types

=begin html

<pre>
$params is a load_media_from_bio_params
$mediaMetas is a reference to a list where each element is an object_metadata
load_media_from_bio_params is a reference to a hash where the following keys are defined:
	mediaWS has a value which is a workspace_id
	bioid has a value which is an object_id
	bioWS has a value which is a workspace_id
	clearExisting has a value which is a bool
	overwrite has a value which is a bool
	auth has a value which is a string
	asHash has a value which is a bool
workspace_id is a string
object_id is a string
bool is an int
object_metadata is a reference to a list containing 11 items:
	0: (id) an object_id
	1: (type) an object_type
	2: (moddate) a timestamp
	3: (instance) an int
	4: (command) a string
	5: (lastmodifier) a username
	6: (owner) a username
	7: (workspace) a workspace_id
	8: (ref) a workspace_ref
	9: (chsum) a string
	10: (metadata) a reference to a hash where the key is a string and the value is a string
object_type is a string
timestamp is a string
username is a string
workspace_ref is a string

</pre>

=end html

=begin text

$params is a load_media_from_bio_params
$mediaMetas is a reference to a list where each element is an object_metadata
load_media_from_bio_params is a reference to a hash where the following keys are defined:
	mediaWS has a value which is a workspace_id
	bioid has a value which is an object_id
	bioWS has a value which is a workspace_id
	clearExisting has a value which is a bool
	overwrite has a value which is a bool
	auth has a value which is a string
	asHash has a value which is a bool
workspace_id is a string
object_id is a string
bool is an int
object_metadata is a reference to a list containing 11 items:
	0: (id) an object_id
	1: (type) an object_type
	2: (moddate) a timestamp
	3: (instance) an int
	4: (command) a string
	5: (lastmodifier) a username
	6: (owner) a username
	7: (workspace) a workspace_id
	8: (ref) a workspace_ref
	9: (chsum) a string
	10: (metadata) a reference to a hash where the key is a string and the value is a string
object_type is a string
timestamp is a string
username is a string
workspace_ref is a string


=end text



=item Description

Creates "Media" objects in the workspace for all media contained in the specified biochemistry

=back

=cut

sub load_media_from_bio
{
    my $self = shift;
    my($params) = @_;

    my @_bad_arguments;
    (ref($params) eq 'HASH') or push(@_bad_arguments, "Invalid type for argument \"params\" (value was \"$params\")");
    if (@_bad_arguments) {
	my $msg = "Invalid arguments passed to load_media_from_bio:\n" . join("", map { "\t$_\n" } @_bad_arguments);
	Bio::KBase::Exceptions::ArgumentValidationError->throw(error => $msg,
							       method_name => 'load_media_from_bio');
    }

    my $ctx = $Bio::KBase::workspaceService::Server::CallContext;
    my($mediaMetas);
    #BEGIN load_media_from_bio
	$self->_setContext($params->{auth});
	$params = $self->_validateargs($params,[],{
		mediaWS => "KBaseMedia",
		bioid => "default",
		bioWS => "kbase",
		clearExisting => 0,
		overwrite => 0,
		asHash => 0
	});
	#Creating the workspace if not already existing
	my $biows = $self->_getWorkspace($params->{bioWS});
	if (!defined($biows)) {
		Bio::KBase::Exceptions::ArgumentValidationError->throw(error => "Biochemistry workspace not found!",
									method_name => 'load_media_from_bio');
	}
	my $ws = $self->_getWorkspace($params->{mediaWS});
	if (!defined($ws)) {
		$self->_createWorkspace($params->{mediaWS},"r");
		$ws = $self->_getWorkspace($params->{mediaWS});
	}
	my $bio = $biows->getObject("Biochemistry",$params->{bioid});
	if (defined($bio->data()->{media})) {
		my $media = $bio->data()->{media};
		for (my $i=0; $i < @{$media};$i++) {
			my $obj = $ws->getObject("Media",$media->[$i]->{id});
			if (!defined($obj) || $params->{overwrite} == 1) {
				$obj = $ws->saveObject("Media",$media->[$i]->{id},$media->[$i],"load_media_from_bio",{});	
			}
			push(@{$mediaMetas},$obj->metadata($params->{asHash}));
		}
	}
    #END load_media_from_bio
    my @_bad_returns;
    (ref($mediaMetas) eq 'ARRAY') or push(@_bad_returns, "Invalid type for return variable \"mediaMetas\" (value was \"$mediaMetas\")");
    if (@_bad_returns) {
	my $msg = "Invalid returns passed to load_media_from_bio:\n" . join("", map { "\t$_\n" } @_bad_returns);
	Bio::KBase::Exceptions::ArgumentValidationError->throw(error => $msg,
							       method_name => 'load_media_from_bio');
    }
    return($mediaMetas);
}




=head2 import_bio

  $metadata = $obj->import_bio($params)

=over 4

=item Parameter and return types

=begin html

<pre>
$params is an import_bio_params
$metadata is an object_metadata
import_bio_params is a reference to a hash where the following keys are defined:
	bioid has a value which is an object_id
	bioWS has a value which is a workspace_id
	url has a value which is a string
	compressed has a value which is a bool
	clearExisting has a value which is a bool
	overwrite has a value which is a bool
	auth has a value which is a string
	asHash has a value which is a bool
object_id is a string
workspace_id is a string
bool is an int
object_metadata is a reference to a list containing 11 items:
	0: (id) an object_id
	1: (type) an object_type
	2: (moddate) a timestamp
	3: (instance) an int
	4: (command) a string
	5: (lastmodifier) a username
	6: (owner) a username
	7: (workspace) a workspace_id
	8: (ref) a workspace_ref
	9: (chsum) a string
	10: (metadata) a reference to a hash where the key is a string and the value is a string
object_type is a string
timestamp is a string
username is a string
workspace_ref is a string

</pre>

=end html

=begin text

$params is an import_bio_params
$metadata is an object_metadata
import_bio_params is a reference to a hash where the following keys are defined:
	bioid has a value which is an object_id
	bioWS has a value which is a workspace_id
	url has a value which is a string
	compressed has a value which is a bool
	clearExisting has a value which is a bool
	overwrite has a value which is a bool
	auth has a value which is a string
	asHash has a value which is a bool
object_id is a string
workspace_id is a string
bool is an int
object_metadata is a reference to a list containing 11 items:
	0: (id) an object_id
	1: (type) an object_type
	2: (moddate) a timestamp
	3: (instance) an int
	4: (command) a string
	5: (lastmodifier) a username
	6: (owner) a username
	7: (workspace) a workspace_id
	8: (ref) a workspace_ref
	9: (chsum) a string
	10: (metadata) a reference to a hash where the key is a string and the value is a string
object_type is a string
timestamp is a string
username is a string
workspace_ref is a string


=end text



=item Description

Imports a biochemistry from a URL

=back

=cut

sub import_bio
{
    my $self = shift;
    my($params) = @_;

    my @_bad_arguments;
    (ref($params) eq 'HASH') or push(@_bad_arguments, "Invalid type for argument \"params\" (value was \"$params\")");
    if (@_bad_arguments) {
	my $msg = "Invalid arguments passed to import_bio:\n" . join("", map { "\t$_\n" } @_bad_arguments);
	Bio::KBase::Exceptions::ArgumentValidationError->throw(error => $msg,
							       method_name => 'import_bio');
    }

    my $ctx = $Bio::KBase::workspaceService::Server::CallContext;
    my($metadata);
    #BEGIN import_bio
	$self->_setContext($params->{auth});
	$params = $self->_validateargs($params,[],{
		bioid => "default",
		bioWS => "kbase",
		url => "http://bioseed.mcs.anl.gov/~chenry/exampleObjects/defaultBiochem.json.gz",
		compressed => 1,
		overwrite => 0,
		asHash => 0
	});
	#Creating the workspace if not already existing
	my $ws = $self->_getWorkspace($params->{bioWS});
	if (!defined($ws)) {
		$self->_createWorkspace($params->{bioWS},"r");
		$ws = $self->_getWorkspace($params->{bioWS});
	}
	#Checking for existing object
	my $obj = $ws->getObject("Biochemistry",$params->{bioid});
	if (defined($obj) && $params->{overwrite} == 0) {
		Bio::KBase::Exceptions::ArgumentValidationError->throw(error => "Biochemistry exists, and overwrite not requested",
									method_name => 'import_bio');
	}
	#Retreiving object from url
	my ($fh1, $compressed_filename) = tempfile();
	close($fh1);
	my $status = getstore($params->{url}, $compressed_filename);
	if ($status != 200) {
		Bio::KBase::Exceptions::ArgumentValidationError->throw(error => "Unable to fetch from URL",
									method_name => 'import_bio');
	}
	#Uncompressing
	if ($params->{compressed} == 1) {
		my ($fh2, $uncompressed_filename) = tempfile();
		close($fh2);
		gunzip $compressed_filename => $uncompressed_filename;
		$compressed_filename = $uncompressed_filename;
	}
	#Saving object
	open(my $fh, "<", $compressed_filename) || die "$!: $@";
	my @lines = <$fh>;
	close($fh);
	my $string = join("\n",@lines);
	my $data = JSON::XS->new->utf8->decode($string);
	$data->{uuid} = $params->{bioWS}."/".$params->{bioid};
	$obj = $ws->saveObject("Biochemistry",$params->{bioid},$data,"import_bio",{});
	$metadata = $obj->metadata($params->{asHash});
    #END import_bio
    my @_bad_returns;
    (ref($metadata) eq 'ARRAY') or push(@_bad_returns, "Invalid type for return variable \"metadata\" (value was \"$metadata\")");
    if (@_bad_returns) {
	my $msg = "Invalid returns passed to import_bio:\n" . join("", map { "\t$_\n" } @_bad_returns);
	Bio::KBase::Exceptions::ArgumentValidationError->throw(error => $msg,
							       method_name => 'import_bio');
    }
    return($metadata);
}




=head2 import_map

  $metadata = $obj->import_map($params)

=over 4

=item Parameter and return types

=begin html

<pre>
$params is an import_map_params
$metadata is an object_metadata
import_map_params is a reference to a hash where the following keys are defined:
	bioid has a value which is an object_id
	bioWS has a value which is a workspace_id
	mapid has a value which is an object_id
	mapWS has a value which is a workspace_id
	url has a value which is a string
	compressed has a value which is a bool
	overwrite has a value which is a bool
	auth has a value which is a string
	asHash has a value which is a bool
object_id is a string
workspace_id is a string
bool is an int
object_metadata is a reference to a list containing 11 items:
	0: (id) an object_id
	1: (type) an object_type
	2: (moddate) a timestamp
	3: (instance) an int
	4: (command) a string
	5: (lastmodifier) a username
	6: (owner) a username
	7: (workspace) a workspace_id
	8: (ref) a workspace_ref
	9: (chsum) a string
	10: (metadata) a reference to a hash where the key is a string and the value is a string
object_type is a string
timestamp is a string
username is a string
workspace_ref is a string

</pre>

=end html

=begin text

$params is an import_map_params
$metadata is an object_metadata
import_map_params is a reference to a hash where the following keys are defined:
	bioid has a value which is an object_id
	bioWS has a value which is a workspace_id
	mapid has a value which is an object_id
	mapWS has a value which is a workspace_id
	url has a value which is a string
	compressed has a value which is a bool
	overwrite has a value which is a bool
	auth has a value which is a string
	asHash has a value which is a bool
object_id is a string
workspace_id is a string
bool is an int
object_metadata is a reference to a list containing 11 items:
	0: (id) an object_id
	1: (type) an object_type
	2: (moddate) a timestamp
	3: (instance) an int
	4: (command) a string
	5: (lastmodifier) a username
	6: (owner) a username
	7: (workspace) a workspace_id
	8: (ref) a workspace_ref
	9: (chsum) a string
	10: (metadata) a reference to a hash where the key is a string and the value is a string
object_type is a string
timestamp is a string
username is a string
workspace_ref is a string


=end text



=item Description

Imports a mapping from a URL

=back

=cut

sub import_map
{
    my $self = shift;
    my($params) = @_;

    my @_bad_arguments;
    (ref($params) eq 'HASH') or push(@_bad_arguments, "Invalid type for argument \"params\" (value was \"$params\")");
    if (@_bad_arguments) {
	my $msg = "Invalid arguments passed to import_map:\n" . join("", map { "\t$_\n" } @_bad_arguments);
	Bio::KBase::Exceptions::ArgumentValidationError->throw(error => $msg,
							       method_name => 'import_map');
    }

    my $ctx = $Bio::KBase::workspaceService::Server::CallContext;
    my($metadata);
    #BEGIN import_map
	$self->_setContext($params->{auth});
	$params = $self->_validateargs($params,[],{
		bioid => "default",
		bioWS => "kbase",
		mapid => "default",
		mapWS => "kbase",
		url => "http://bioseed.mcs.anl.gov/~chenry/exampleObjects/defaultMap.json.gz",
		compressed => 1,
		overwrite => 0,
		asHash => 0
	});
	#Creating the workspace if not already existing
	my $ws = $self->_getWorkspace($params->{mapWS});
	if (!defined($ws)) {
		$self->_createWorkspace($params->{mapWS},"r");
		$ws = $self->_getWorkspace($params->{mapWS});
	}
	#Checking for existing object
	my $obj = $ws->getObject("Mapping",$params->{mapid});
	if (defined($obj) && $params->{overwrite} == 0) {
		Bio::KBase::Exceptions::ArgumentValidationError->throw(error => "Mapping exists, and overwrite not requested",
									method_name => 'import_map');
	}
	#Retreiving object from url
	my ($fh1, $compressed_filename) = tempfile();
	close($fh1);
	my $status = getstore($params->{url}, $compressed_filename);
	if ($status != 200) {
		Bio::KBase::Exceptions::ArgumentValidationError->throw(error => "Unable to fetch from URL",
									method_name => 'import_map');
	}
	#Uncompressing
	if ($params->{compressed} == 1) {
		my ($fh2, $uncompressed_filename) = tempfile();
		close($fh2);
		gunzip $compressed_filename => $uncompressed_filename;
		$compressed_filename = $uncompressed_filename;
	}
	#Saving object
	open(my $fh, "<", $compressed_filename) || die "$!: $@";
	my @lines = <$fh>;
	close($fh);
	my $string = join("\n",@lines);
	my $data = JSON::XS->new->utf8->decode($string);
	$data->{biochemistry_uuid} = $params->{bioWS}."/".$params->{bioid};
	$data->{uuid} = $params->{mapWS}."/".$params->{mapid};
	$obj = $ws->saveObject("Mapping",$params->{mapid},$data,"import_map",{});
	$metadata = $obj->metadata($params->{asHash});
    #END import_map
    my @_bad_returns;
    (ref($metadata) eq 'ARRAY') or push(@_bad_returns, "Invalid type for return variable \"metadata\" (value was \"$metadata\")");
    if (@_bad_returns) {
	my $msg = "Invalid returns passed to import_map:\n" . join("", map { "\t$_\n" } @_bad_returns);
	Bio::KBase::Exceptions::ArgumentValidationError->throw(error => $msg,
							       method_name => 'import_map');
    }
    return($metadata);
}




=head2 save_object

  $metadata = $obj->save_object($params)

=over 4

=item Parameter and return types

=begin html

<pre>
$params is a save_object_params
$metadata is an object_metadata
save_object_params is a reference to a hash where the following keys are defined:
	id has a value which is an object_id
	type has a value which is an object_type
	data has a value which is an ObjectData
	workspace has a value which is a workspace_id
	command has a value which is a string
	metadata has a value which is a reference to a hash where the key is a string and the value is a string
	auth has a value which is a string
	json has a value which is a bool
	compressed has a value which is a bool
	retrieveFromURL has a value which is a bool
	asHash has a value which is a bool
object_id is a string
object_type is a string
ObjectData is a reference to a hash where the following keys are defined:
	version has a value which is an int
workspace_id is a string
bool is an int
object_metadata is a reference to a list containing 11 items:
	0: (id) an object_id
	1: (type) an object_type
	2: (moddate) a timestamp
	3: (instance) an int
	4: (command) a string
	5: (lastmodifier) a username
	6: (owner) a username
	7: (workspace) a workspace_id
	8: (ref) a workspace_ref
	9: (chsum) a string
	10: (metadata) a reference to a hash where the key is a string and the value is a string
timestamp is a string
username is a string
workspace_ref is a string

</pre>

=end html

=begin text

$params is a save_object_params
$metadata is an object_metadata
save_object_params is a reference to a hash where the following keys are defined:
	id has a value which is an object_id
	type has a value which is an object_type
	data has a value which is an ObjectData
	workspace has a value which is a workspace_id
	command has a value which is a string
	metadata has a value which is a reference to a hash where the key is a string and the value is a string
	auth has a value which is a string
	json has a value which is a bool
	compressed has a value which is a bool
	retrieveFromURL has a value which is a bool
	asHash has a value which is a bool
object_id is a string
object_type is a string
ObjectData is a reference to a hash where the following keys are defined:
	version has a value which is an int
workspace_id is a string
bool is an int
object_metadata is a reference to a list containing 11 items:
	0: (id) an object_id
	1: (type) an object_type
	2: (moddate) a timestamp
	3: (instance) an int
	4: (command) a string
	5: (lastmodifier) a username
	6: (owner) a username
	7: (workspace) a workspace_id
	8: (ref) a workspace_ref
	9: (chsum) a string
	10: (metadata) a reference to a hash where the key is a string and the value is a string
timestamp is a string
username is a string
workspace_ref is a string


=end text



=item Description

Saves the input object data and metadata into the selected workspace, returning the object_metadata of the saved object

=back

=cut

sub save_object
{
    my $self = shift;
    my($params) = @_;

    my @_bad_arguments;
    (ref($params) eq 'HASH') or push(@_bad_arguments, "Invalid type for argument \"params\" (value was \"$params\")");
    if (@_bad_arguments) {
	my $msg = "Invalid arguments passed to save_object:\n" . join("", map { "\t$_\n" } @_bad_arguments);
	Bio::KBase::Exceptions::ArgumentValidationError->throw(error => $msg,
							       method_name => 'save_object');
    }

    my $ctx = $Bio::KBase::workspaceService::Server::CallContext;
    my($metadata);
    #BEGIN save_object
	$self->_setContext($params->{auth}, 'Save object', 'save_object');
	$params = $self->_validateargs($params,["id","type","data","workspace"],{
		command => undef,
		metadata => {},
		json => 0,
		compressed => 0,
		retrieveFromURL => 0,
		asHash => 0,
	});
	if ($params->{retrieveFromURL} == 1) {
		$params->{data} = $self->_retreiveDataFromURL($params->{data});
	}
	if ($params->{compressed} == 1) {
		$params->{data} = $self->_uncompress($params->{data});
	}
	if ($params->{json} == 1) {
		$params->{data} = $self->_decode($params->{data});
	}
	#Dealing with objects that will be saved as references only
	my $obj;
	if ($params->{workspace} eq "NO_WORKSPACE") {
		$obj = $self->_saveObjectByRef($params->{type},$params->{id},$params->{data},$params->{command},$params->{metadata});
	} else {
		my $ws = $self->_getWorkspace($params->{workspace},{throwErrorIfMissing => 1});
		$obj = $ws->saveObject($params->{type},$params->{id},$params->{data},$params->{command},$params->{metadata});	
	}
	$metadata = $obj->metadata($params->{asHash});
    #END save_object
    my @_bad_returns;
    (ref($metadata) eq 'ARRAY') or push(@_bad_returns, "Invalid type for return variable \"metadata\" (value was \"$metadata\")");
    if (@_bad_returns) {
	my $msg = "Invalid returns passed to save_object:\n" . join("", map { "\t$_\n" } @_bad_returns);
	Bio::KBase::Exceptions::ArgumentValidationError->throw(error => $msg,
							       method_name => 'save_object');
    }
    return($metadata);
}




=head2 delete_object

  $metadata = $obj->delete_object($params)

=over 4

=item Parameter and return types

=begin html

<pre>
$params is a delete_object_params
$metadata is an object_metadata
delete_object_params is a reference to a hash where the following keys are defined:
	id has a value which is an object_id
	type has a value which is an object_type
	workspace has a value which is a workspace_id
	auth has a value which is a string
	asHash has a value which is a bool
object_id is a string
object_type is a string
workspace_id is a string
bool is an int
object_metadata is a reference to a list containing 11 items:
	0: (id) an object_id
	1: (type) an object_type
	2: (moddate) a timestamp
	3: (instance) an int
	4: (command) a string
	5: (lastmodifier) a username
	6: (owner) a username
	7: (workspace) a workspace_id
	8: (ref) a workspace_ref
	9: (chsum) a string
	10: (metadata) a reference to a hash where the key is a string and the value is a string
timestamp is a string
username is a string
workspace_ref is a string

</pre>

=end html

=begin text

$params is a delete_object_params
$metadata is an object_metadata
delete_object_params is a reference to a hash where the following keys are defined:
	id has a value which is an object_id
	type has a value which is an object_type
	workspace has a value which is a workspace_id
	auth has a value which is a string
	asHash has a value which is a bool
object_id is a string
object_type is a string
workspace_id is a string
bool is an int
object_metadata is a reference to a list containing 11 items:
	0: (id) an object_id
	1: (type) an object_type
	2: (moddate) a timestamp
	3: (instance) an int
	4: (command) a string
	5: (lastmodifier) a username
	6: (owner) a username
	7: (workspace) a workspace_id
	8: (ref) a workspace_ref
	9: (chsum) a string
	10: (metadata) a reference to a hash where the key is a string and the value is a string
timestamp is a string
username is a string
workspace_ref is a string


=end text



=item Description

Deletes the specified object from the specified workspace, returning the object_metadata of the deleted object.
Object is only temporarily deleted and can be recovered by using the revert command.

=back

=cut

sub delete_object
{
    my $self = shift;
    my($params) = @_;

    my @_bad_arguments;
    (ref($params) eq 'HASH') or push(@_bad_arguments, "Invalid type for argument \"params\" (value was \"$params\")");
    if (@_bad_arguments) {
	my $msg = "Invalid arguments passed to delete_object:\n" . join("", map { "\t$_\n" } @_bad_arguments);
	Bio::KBase::Exceptions::ArgumentValidationError->throw(error => $msg,
							       method_name => 'delete_object');
    }

    my $ctx = $Bio::KBase::workspaceService::Server::CallContext;
    my($metadata);
    #BEGIN delete_object
	$self->_setContext($params->{auth}, 'Delete object', 'delete_object');
	$self->_validateargs($params,["id","type","workspace"],{
		asHash => 0
	});
	my $ws = $self->_getWorkspace($params->{workspace},{throwErrorIfMissing => 1});
	my $obj = $ws->deleteObject($params->{type},$params->{id});
	$metadata = $obj->metadata($params->{asHash});
    #END delete_object
    my @_bad_returns;
    (ref($metadata) eq 'ARRAY') or push(@_bad_returns, "Invalid type for return variable \"metadata\" (value was \"$metadata\")");
    if (@_bad_returns) {
	my $msg = "Invalid returns passed to delete_object:\n" . join("", map { "\t$_\n" } @_bad_returns);
	Bio::KBase::Exceptions::ArgumentValidationError->throw(error => $msg,
							       method_name => 'delete_object');
    }
    return($metadata);
}




=head2 delete_object_permanently

  $metadata = $obj->delete_object_permanently($params)

=over 4

=item Parameter and return types

=begin html

<pre>
$params is a delete_object_permanently_params
$metadata is an object_metadata
delete_object_permanently_params is a reference to a hash where the following keys are defined:
	id has a value which is an object_id
	type has a value which is an object_type
	workspace has a value which is a workspace_id
	auth has a value which is a string
	asHash has a value which is a bool
object_id is a string
object_type is a string
workspace_id is a string
bool is an int
object_metadata is a reference to a list containing 11 items:
	0: (id) an object_id
	1: (type) an object_type
	2: (moddate) a timestamp
	3: (instance) an int
	4: (command) a string
	5: (lastmodifier) a username
	6: (owner) a username
	7: (workspace) a workspace_id
	8: (ref) a workspace_ref
	9: (chsum) a string
	10: (metadata) a reference to a hash where the key is a string and the value is a string
timestamp is a string
username is a string
workspace_ref is a string

</pre>

=end html

=begin text

$params is a delete_object_permanently_params
$metadata is an object_metadata
delete_object_permanently_params is a reference to a hash where the following keys are defined:
	id has a value which is an object_id
	type has a value which is an object_type
	workspace has a value which is a workspace_id
	auth has a value which is a string
	asHash has a value which is a bool
object_id is a string
object_type is a string
workspace_id is a string
bool is an int
object_metadata is a reference to a list containing 11 items:
	0: (id) an object_id
	1: (type) an object_type
	2: (moddate) a timestamp
	3: (instance) an int
	4: (command) a string
	5: (lastmodifier) a username
	6: (owner) a username
	7: (workspace) a workspace_id
	8: (ref) a workspace_ref
	9: (chsum) a string
	10: (metadata) a reference to a hash where the key is a string and the value is a string
timestamp is a string
username is a string
workspace_ref is a string


=end text



=item Description

Permanently deletes the specified object from the specified workspace.
This permanently deletes the object and object history, and the data cannot be recovered.
Objects cannot be permanently deleted unless they've been deleted first.

=back

=cut

sub delete_object_permanently
{
    my $self = shift;
    my($params) = @_;

    my @_bad_arguments;
    (ref($params) eq 'HASH') or push(@_bad_arguments, "Invalid type for argument \"params\" (value was \"$params\")");
    if (@_bad_arguments) {
	my $msg = "Invalid arguments passed to delete_object_permanently:\n" . join("", map { "\t$_\n" } @_bad_arguments);
	Bio::KBase::Exceptions::ArgumentValidationError->throw(error => $msg,
							       method_name => 'delete_object_permanently');
    }

    my $ctx = $Bio::KBase::workspaceService::Server::CallContext;
    my($metadata);
    #BEGIN delete_object_permanently
	$self->_setContext($params->{auth}, 'Permanently delete an object',
						'delete_object_permanently');
	$self->_validateargs($params,["id","type","workspace"],{
		asHash => 0
	});
	if ($params->{workspace} eq "NO_WORKSPACE") {
		my $obj = $self->_getObject($params->{id},{throwErrorIfMissing => 1});
		$metadata = $obj->metadata($params->{asHash});
		if ($obj->owner() eq $self->_getUsername()) {
			$obj->permanentDelete();
		}
	} else {
		my $ws = $self->_getWorkspace($params->{workspace},{throwErrorIfMissing => 1});
		my $obj = $ws->deleteObjectPermanently($params->{type},$params->{id});
		$metadata = $obj->metadata($params->{asHash});
	}
    #END delete_object_permanently
    my @_bad_returns;
    (ref($metadata) eq 'ARRAY') or push(@_bad_returns, "Invalid type for return variable \"metadata\" (value was \"$metadata\")");
    if (@_bad_returns) {
	my $msg = "Invalid returns passed to delete_object_permanently:\n" . join("", map { "\t$_\n" } @_bad_returns);
	Bio::KBase::Exceptions::ArgumentValidationError->throw(error => $msg,
							       method_name => 'delete_object_permanently');
    }
    return($metadata);
}




=head2 get_object

  $output = $obj->get_object($params)

=over 4

=item Parameter and return types

=begin html

<pre>
$params is a get_object_params
$output is a get_object_output
get_object_params is a reference to a hash where the following keys are defined:
	id has a value which is an object_id
	type has a value which is an object_type
	workspace has a value which is a workspace_id
	instance has a value which is an int
	auth has a value which is a string
	asHash has a value which is a bool
	asJSON has a value which is a bool
object_id is a string
object_type is a string
workspace_id is a string
bool is an int
get_object_output is a reference to a hash where the following keys are defined:
	data has a value which is a string
	metadata has a value which is an object_metadata
object_metadata is a reference to a list containing 11 items:
	0: (id) an object_id
	1: (type) an object_type
	2: (moddate) a timestamp
	3: (instance) an int
	4: (command) a string
	5: (lastmodifier) a username
	6: (owner) a username
	7: (workspace) a workspace_id
	8: (ref) a workspace_ref
	9: (chsum) a string
	10: (metadata) a reference to a hash where the key is a string and the value is a string
timestamp is a string
username is a string
workspace_ref is a string

</pre>

=end html

=begin text

$params is a get_object_params
$output is a get_object_output
get_object_params is a reference to a hash where the following keys are defined:
	id has a value which is an object_id
	type has a value which is an object_type
	workspace has a value which is a workspace_id
	instance has a value which is an int
	auth has a value which is a string
	asHash has a value which is a bool
	asJSON has a value which is a bool
object_id is a string
object_type is a string
workspace_id is a string
bool is an int
get_object_output is a reference to a hash where the following keys are defined:
	data has a value which is a string
	metadata has a value which is an object_metadata
object_metadata is a reference to a list containing 11 items:
	0: (id) an object_id
	1: (type) an object_type
	2: (moddate) a timestamp
	3: (instance) an int
	4: (command) a string
	5: (lastmodifier) a username
	6: (owner) a username
	7: (workspace) a workspace_id
	8: (ref) a workspace_ref
	9: (chsum) a string
	10: (metadata) a reference to a hash where the key is a string and the value is a string
timestamp is a string
username is a string
workspace_ref is a string


=end text



=item Description

Retrieves the specified object from the specified workspace.
Both the object data and metadata are returned.
This commands provides access to all versions of the object via the instance parameter.

=back

=cut

sub get_object
{
    my $self = shift;
    my($params) = @_;

    my @_bad_arguments;
    (ref($params) eq 'HASH') or push(@_bad_arguments, "Invalid type for argument \"params\" (value was \"$params\")");
    if (@_bad_arguments) {
	my $msg = "Invalid arguments passed to get_object:\n" . join("", map { "\t$_\n" } @_bad_arguments);
	Bio::KBase::Exceptions::ArgumentValidationError->throw(error => $msg,
							       method_name => 'get_object');
    }

    my $ctx = $Bio::KBase::workspaceService::Server::CallContext;
    my($output);
    #BEGIN get_object
	$self->_setContext($params->{auth});
	$self->_validateargs($params,["id","type","workspace"],{
		instance => undef,
		asHash => 0,
		asJSON => 0
	});
	my $obj;
	if ($params->{workspace} eq "NO_WORKSPACE") {
		$obj = $self->_getObject($params->{id});
	} else {
		my $ws = $self->_getWorkspace($params->{workspace},{throwErrorIfMissing => 1});
		$obj = $ws->getObject($params->{type},$params->{id},{
			throwErrorIfMissing => 1,
			instance => $params->{instance}
		});
	}
	my $data;
	if ($params->{asJSON} == 1) {
		my $JSON = JSON::XS->new->utf8(1);
		$data = $JSON->encode($obj->data());
	} else {
		$data = $obj->data();
	}
	$output = {
		data => $obj->data(), # TODO fix this, ignores asJSON
		metadata => $obj->metadata($params->{asHash})
	};
    #END get_object
    my @_bad_returns;
    (ref($output) eq 'HASH') or push(@_bad_returns, "Invalid type for return variable \"output\" (value was \"$output\")");
    if (@_bad_returns) {
	my $msg = "Invalid returns passed to get_object:\n" . join("", map { "\t$_\n" } @_bad_returns);
	Bio::KBase::Exceptions::ArgumentValidationError->throw(error => $msg,
							       method_name => 'get_object');
    }
    return($output);
}




=head2 get_objects

  $output = $obj->get_objects($params)

=over 4

=item Parameter and return types

=begin html

<pre>
$params is a get_objects_params
$output is a reference to a list where each element is a get_object_output
get_objects_params is a reference to a hash where the following keys are defined:
	ids has a value which is a reference to a list where each element is an object_id
	types has a value which is a reference to a list where each element is an object_type
	workspaces has a value which is a reference to a list where each element is a workspace_id
	instances has a value which is a reference to a list where each element is an int
	auth has a value which is a string
	asHash has a value which is a bool
	asJSON has a value which is a bool
object_id is a string
object_type is a string
workspace_id is a string
bool is an int
get_object_output is a reference to a hash where the following keys are defined:
	data has a value which is a string
	metadata has a value which is an object_metadata
object_metadata is a reference to a list containing 11 items:
	0: (id) an object_id
	1: (type) an object_type
	2: (moddate) a timestamp
	3: (instance) an int
	4: (command) a string
	5: (lastmodifier) a username
	6: (owner) a username
	7: (workspace) a workspace_id
	8: (ref) a workspace_ref
	9: (chsum) a string
	10: (metadata) a reference to a hash where the key is a string and the value is a string
timestamp is a string
username is a string
workspace_ref is a string

</pre>

=end html

=begin text

$params is a get_objects_params
$output is a reference to a list where each element is a get_object_output
get_objects_params is a reference to a hash where the following keys are defined:
	ids has a value which is a reference to a list where each element is an object_id
	types has a value which is a reference to a list where each element is an object_type
	workspaces has a value which is a reference to a list where each element is a workspace_id
	instances has a value which is a reference to a list where each element is an int
	auth has a value which is a string
	asHash has a value which is a bool
	asJSON has a value which is a bool
object_id is a string
object_type is a string
workspace_id is a string
bool is an int
get_object_output is a reference to a hash where the following keys are defined:
	data has a value which is a string
	metadata has a value which is an object_metadata
object_metadata is a reference to a list containing 11 items:
	0: (id) an object_id
	1: (type) an object_type
	2: (moddate) a timestamp
	3: (instance) an int
	4: (command) a string
	5: (lastmodifier) a username
	6: (owner) a username
	7: (workspace) a workspace_id
	8: (ref) a workspace_ref
	9: (chsum) a string
	10: (metadata) a reference to a hash where the key is a string and the value is a string
timestamp is a string
username is a string
workspace_ref is a string


=end text



=item Description

Retrieves the specified objects from the specified workspaces.
Both the object data and metadata are returned.
This commands provides access to all versions of the objects via the instances parameter.

=back

=cut

sub get_objects
{
    my $self = shift;
    my($params) = @_;

    my @_bad_arguments;
    (ref($params) eq 'HASH') or push(@_bad_arguments, "Invalid type for argument \"params\" (value was \"$params\")");
    if (@_bad_arguments) {
	my $msg = "Invalid arguments passed to get_objects:\n" . join("", map { "\t$_\n" } @_bad_arguments);
	Bio::KBase::Exceptions::ArgumentValidationError->throw(error => $msg,
							       method_name => 'get_objects');
    }

    my $ctx = $Bio::KBase::workspaceService::Server::CallContext;
    my($output);
    #BEGIN get_objects
	$self->_setContext($params->{auth});
	$params = $self->_validateargs($params,["ids","types","workspaces"],{
		instances => [],
		asHash => 0,
		asJSON => 0
	});
    $output = [];
    my $idHash = {};
    my $refs = [];
    my $refIndecies = {};
    my $wsHash = {};
	for (my $i=0; $i < @{$params->{ids}}; $i++) {
		if ($params->{workspaces}->[$i] eq "NO_WORKSPACE") {
			$refIndecies->{$params->{ids}->[$i]} = $i;
			push(@{$refs},$params->{ids}->[$i]);
		} else {
			$idHash->{$params->{workspaces}->[$i]}->{$params->{types}->[$i]}->{$params->{ids}->[$i]} = $i;
			if (!defined($wsHash->{$params->{workspaces}->[$i]})) {
				$wsHash->{$params->{workspaces}->[$i]} = {
					types => [],ids => [],instances => []
				}
			}
			push(@{$wsHash->{$params->{workspaces}->[$i]}->{types}},$params->{types}->[$i]);
			push(@{$wsHash->{$params->{workspaces}->[$i]}->{ids}},$params->{ids}->[$i]);
			push(@{$wsHash->{$params->{workspaces}->[$i]}->{instances}},$params->{instances}->[$i]);
		}
	}
	#Retreiving references
	if (@{$refs} > 0) {
		my $objs = $self->_getObjects($refs,{throwErrorIfMissing => 1});
		for (my $i=0; $i < @{$objs}; $i++) {
			$output->[$refIndecies->{$refs->[$i]}] = {
				data => $objs->[$i]->data(),
				metadata => $objs->[$i]->metadata($params->{asHash})
			};
		}
	}
	#Retrieving workspace objects
	if (keys(%{$wsHash}) > 0) {
		my $wsList = $self->_getWorkspaces([keys(%{$wsHash})],{throwErrorIfMissing => 1});
		for (my $i=0; $i < @{$wsList}; $i++) {
			my $ws = $wsList->[$i]->id();
			my $objs = $wsList->[$i]->getObjects($wsHash->{$ws}->{types},$wsHash->{$ws}->{ids},$wsHash->{$ws}->{instances},{throwErrorIfMissing => 1});
			for (my $j=0; $j < @{$objs}; $j++) {
				$output->[$idHash->{$ws}->{$wsHash->{$ws}->{types}->[$j]}->{$wsHash->{$ws}->{ids}->[$j]}] = {
					data => $objs->[$j]->data(),
					metadata => $objs->[$j]->metadata($params->{asHash})
				};
			} 
		}
	}
	if ($params->{asJSON} == 1) {
		my $JSON = JSON::XS->new->utf8(1);
		for (my $i=0; $i < @{$output}; $i++) {
			$output->[$i]->{data} = $JSON->encode($output->[$i]->{data});
		}
	}
    #END get_objects
    my @_bad_returns;
    (ref($output) eq 'ARRAY') or push(@_bad_returns, "Invalid type for return variable \"output\" (value was \"$output\")");
    if (@_bad_returns) {
	my $msg = "Invalid returns passed to get_objects:\n" . join("", map { "\t$_\n" } @_bad_returns);
	Bio::KBase::Exceptions::ArgumentValidationError->throw(error => $msg,
							       method_name => 'get_objects');
    }
    return($output);
}




=head2 get_object_by_ref

  $output = $obj->get_object_by_ref($params)

=over 4

=item Parameter and return types

=begin html

<pre>
$params is a get_object_by_ref_params
$output is a get_object_output
get_object_by_ref_params is a reference to a hash where the following keys are defined:
	reference has a value which is a workspace_ref
	auth has a value which is a string
	asHash has a value which is a bool
	asJSON has a value which is a bool
workspace_ref is a string
bool is an int
get_object_output is a reference to a hash where the following keys are defined:
	data has a value which is a string
	metadata has a value which is an object_metadata
object_metadata is a reference to a list containing 11 items:
	0: (id) an object_id
	1: (type) an object_type
	2: (moddate) a timestamp
	3: (instance) an int
	4: (command) a string
	5: (lastmodifier) a username
	6: (owner) a username
	7: (workspace) a workspace_id
	8: (ref) a workspace_ref
	9: (chsum) a string
	10: (metadata) a reference to a hash where the key is a string and the value is a string
object_id is a string
object_type is a string
timestamp is a string
username is a string
workspace_id is a string

</pre>

=end html

=begin text

$params is a get_object_by_ref_params
$output is a get_object_output
get_object_by_ref_params is a reference to a hash where the following keys are defined:
	reference has a value which is a workspace_ref
	auth has a value which is a string
	asHash has a value which is a bool
	asJSON has a value which is a bool
workspace_ref is a string
bool is an int
get_object_output is a reference to a hash where the following keys are defined:
	data has a value which is a string
	metadata has a value which is an object_metadata
object_metadata is a reference to a list containing 11 items:
	0: (id) an object_id
	1: (type) an object_type
	2: (moddate) a timestamp
	3: (instance) an int
	4: (command) a string
	5: (lastmodifier) a username
	6: (owner) a username
	7: (workspace) a workspace_id
	8: (ref) a workspace_ref
	9: (chsum) a string
	10: (metadata) a reference to a hash where the key is a string and the value is a string
object_id is a string
object_type is a string
timestamp is a string
username is a string
workspace_id is a string


=end text



=item Description

Retrieves the specified object from the specified workspace.
Both the object data and metadata are returned.
This commands provides access to all versions of the object via the instance parameter.

=back

=cut

sub get_object_by_ref
{
    my $self = shift;
    my($params) = @_;

    my @_bad_arguments;
    (ref($params) eq 'HASH') or push(@_bad_arguments, "Invalid type for argument \"params\" (value was \"$params\")");
    if (@_bad_arguments) {
	my $msg = "Invalid arguments passed to get_object_by_ref:\n" . join("", map { "\t$_\n" } @_bad_arguments);
	Bio::KBase::Exceptions::ArgumentValidationError->throw(error => $msg,
							       method_name => 'get_object_by_ref');
    }

    my $ctx = $Bio::KBase::workspaceService::Server::CallContext;
    my($output);
    #BEGIN get_object_by_ref
	$self->_setContext($params->{auth});
	$self->_validateargs($params,["reference"],{
		asHash => 0,
		asJSON => 0
	});
	my $obj = $self->_getObject($params->{reference},{throwErrorIfMissing => 1});
	my $data;
	if ($params->{asJSON} == 1) {
		my $JSON = JSON::XS->new->utf8(1);
		$data = $JSON->encode($obj->data());
	} else {
		$data = $obj->data();
	}
	$output = {
		data => $data,
		metadata => $obj->metadata($params->{asHash})
	};
    #END get_object_by_ref
    my @_bad_returns;
    (ref($output) eq 'HASH') or push(@_bad_returns, "Invalid type for return variable \"output\" (value was \"$output\")");
    if (@_bad_returns) {
	my $msg = "Invalid returns passed to get_object_by_ref:\n" . join("", map { "\t$_\n" } @_bad_returns);
	Bio::KBase::Exceptions::ArgumentValidationError->throw(error => $msg,
							       method_name => 'get_object_by_ref');
    }
    return($output);
}




=head2 save_object_by_ref

  $metadata = $obj->save_object_by_ref($params)

=over 4

=item Parameter and return types

=begin html

<pre>
$params is a save_object_by_ref_params
$metadata is an object_metadata
save_object_by_ref_params is a reference to a hash where the following keys are defined:
	id has a value which is an object_id
	type has a value which is an object_type
	data has a value which is an ObjectData
	command has a value which is a string
	metadata has a value which is a reference to a hash where the key is a string and the value is a string
	reference has a value which is a workspace_ref
	json has a value which is a bool
	compressed has a value which is a bool
	retrieveFromURL has a value which is a bool
	replace has a value which is a bool
	auth has a value which is a string
	asHash has a value which is a bool
object_id is a string
object_type is a string
ObjectData is a reference to a hash where the following keys are defined:
	version has a value which is an int
workspace_ref is a string
bool is an int
object_metadata is a reference to a list containing 11 items:
	0: (id) an object_id
	1: (type) an object_type
	2: (moddate) a timestamp
	3: (instance) an int
	4: (command) a string
	5: (lastmodifier) a username
	6: (owner) a username
	7: (workspace) a workspace_id
	8: (ref) a workspace_ref
	9: (chsum) a string
	10: (metadata) a reference to a hash where the key is a string and the value is a string
timestamp is a string
username is a string
workspace_id is a string

</pre>

=end html

=begin text

$params is a save_object_by_ref_params
$metadata is an object_metadata
save_object_by_ref_params is a reference to a hash where the following keys are defined:
	id has a value which is an object_id
	type has a value which is an object_type
	data has a value which is an ObjectData
	command has a value which is a string
	metadata has a value which is a reference to a hash where the key is a string and the value is a string
	reference has a value which is a workspace_ref
	json has a value which is a bool
	compressed has a value which is a bool
	retrieveFromURL has a value which is a bool
	replace has a value which is a bool
	auth has a value which is a string
	asHash has a value which is a bool
object_id is a string
object_type is a string
ObjectData is a reference to a hash where the following keys are defined:
	version has a value which is an int
workspace_ref is a string
bool is an int
object_metadata is a reference to a list containing 11 items:
	0: (id) an object_id
	1: (type) an object_type
	2: (moddate) a timestamp
	3: (instance) an int
	4: (command) a string
	5: (lastmodifier) a username
	6: (owner) a username
	7: (workspace) a workspace_id
	8: (ref) a workspace_ref
	9: (chsum) a string
	10: (metadata) a reference to a hash where the key is a string and the value is a string
timestamp is a string
username is a string
workspace_id is a string


=end text



=item Description

Retrieves the specified object from the specified workspace.
Both the object data and metadata are returned.
This commands provides access to all versions of the object via the instance parameter.

=back

=cut

sub save_object_by_ref
{
    my $self = shift;
    my($params) = @_;

    my @_bad_arguments;
    (ref($params) eq 'HASH') or push(@_bad_arguments, "Invalid type for argument \"params\" (value was \"$params\")");
    if (@_bad_arguments) {
	my $msg = "Invalid arguments passed to save_object_by_ref:\n" . join("", map { "\t$_\n" } @_bad_arguments);
	Bio::KBase::Exceptions::ArgumentValidationError->throw(error => $msg,
							       method_name => 'save_object_by_ref');
    }

    my $ctx = $Bio::KBase::workspaceService::Server::CallContext;
    my($metadata);
    #BEGIN save_object_by_ref
	$self->_setContext($params->{auth}, 'Save object by reference',
						'save_object_by_ref');
	$params = $self->_validateargs($params,["data","id","type"],{
		reference => undef,
		command => undef,
		metadata => {},
		json => 0,
		compressed => 0,
		retrieveFromURL => 0,
		asHash => 0,
		replace => 0
	});
	if ($params->{retrieveFromURL} == 1) {
		$params->{data} = $self->_retreiveDataFromURL($params->{data});
	}
	if ($params->{compressed} == 1) {
		$params->{data} = $self->_uncompress($params->{data});
	}
	if ($params->{json} == 1) {
		$params->{data} = $self->_decode($params->{data});
	}
	#Dealing with objects that will be saved as references only
	my $obj = $self->_saveObjectByRef($params->{type},$params->{id},$params->{data},$params->{command},$params->{metadata},$params->{reference},$params->{replace});
	$metadata = $obj->metadata($params->{asHash});
    #END save_object_by_ref
    my @_bad_returns;
    (ref($metadata) eq 'ARRAY') or push(@_bad_returns, "Invalid type for return variable \"metadata\" (value was \"$metadata\")");
    if (@_bad_returns) {
	my $msg = "Invalid returns passed to save_object_by_ref:\n" . join("", map { "\t$_\n" } @_bad_returns);
	Bio::KBase::Exceptions::ArgumentValidationError->throw(error => $msg,
							       method_name => 'save_object_by_ref');
    }
    return($metadata);
}




=head2 get_objectmeta

  $metadata = $obj->get_objectmeta($params)

=over 4

=item Parameter and return types

=begin html

<pre>
$params is a get_objectmeta_params
$metadata is an object_metadata
get_objectmeta_params is a reference to a hash where the following keys are defined:
	id has a value which is an object_id
	type has a value which is an object_type
	workspace has a value which is a workspace_id
	instance has a value which is an int
	auth has a value which is a string
	asHash has a value which is a bool
object_id is a string
object_type is a string
workspace_id is a string
bool is an int
object_metadata is a reference to a list containing 11 items:
	0: (id) an object_id
	1: (type) an object_type
	2: (moddate) a timestamp
	3: (instance) an int
	4: (command) a string
	5: (lastmodifier) a username
	6: (owner) a username
	7: (workspace) a workspace_id
	8: (ref) a workspace_ref
	9: (chsum) a string
	10: (metadata) a reference to a hash where the key is a string and the value is a string
timestamp is a string
username is a string
workspace_ref is a string

</pre>

=end html

=begin text

$params is a get_objectmeta_params
$metadata is an object_metadata
get_objectmeta_params is a reference to a hash where the following keys are defined:
	id has a value which is an object_id
	type has a value which is an object_type
	workspace has a value which is a workspace_id
	instance has a value which is an int
	auth has a value which is a string
	asHash has a value which is a bool
object_id is a string
object_type is a string
workspace_id is a string
bool is an int
object_metadata is a reference to a list containing 11 items:
	0: (id) an object_id
	1: (type) an object_type
	2: (moddate) a timestamp
	3: (instance) an int
	4: (command) a string
	5: (lastmodifier) a username
	6: (owner) a username
	7: (workspace) a workspace_id
	8: (ref) a workspace_ref
	9: (chsum) a string
	10: (metadata) a reference to a hash where the key is a string and the value is a string
timestamp is a string
username is a string
workspace_ref is a string


=end text



=item Description

Retrieves the metadata for a specified object from the specified workspace.
This commands provides access to metadata for all versions of the object via the instance parameter.

=back

=cut

sub get_objectmeta
{
    my $self = shift;
    my($params) = @_;

    my @_bad_arguments;
    (ref($params) eq 'HASH') or push(@_bad_arguments, "Invalid type for argument \"params\" (value was \"$params\")");
    if (@_bad_arguments) {
	my $msg = "Invalid arguments passed to get_objectmeta:\n" . join("", map { "\t$_\n" } @_bad_arguments);
	Bio::KBase::Exceptions::ArgumentValidationError->throw(error => $msg,
							       method_name => 'get_objectmeta');
    }

    my $ctx = $Bio::KBase::workspaceService::Server::CallContext;
    my($metadata);
    #BEGIN get_objectmeta
	$self->_setContext($params->{auth});
	$self->_validateargs($params,["id","type","workspace"],{
		instance => undef,
		asHash => 0
	});
	my $ws = $self->_getWorkspace($params->{workspace},{throwErrorIfMissing => 1});
	my $obj = $ws->getObject($params->{type},$params->{id},{
		throwErrorIfMissing => 1,
		instance => $params->{instance}
	});
	$metadata = $obj->metadata($params->{asHash});
    #END get_objectmeta
    my @_bad_returns;
    (ref($metadata) eq 'ARRAY') or push(@_bad_returns, "Invalid type for return variable \"metadata\" (value was \"$metadata\")");
    if (@_bad_returns) {
	my $msg = "Invalid returns passed to get_objectmeta:\n" . join("", map { "\t$_\n" } @_bad_returns);
	Bio::KBase::Exceptions::ArgumentValidationError->throw(error => $msg,
							       method_name => 'get_objectmeta');
    }
    return($metadata);
}




=head2 get_objectmeta_by_ref

  $metadata = $obj->get_objectmeta_by_ref($params)

=over 4

=item Parameter and return types

=begin html

<pre>
$params is a get_objectmeta_by_ref_params
$metadata is an object_metadata
get_objectmeta_by_ref_params is a reference to a hash where the following keys are defined:
	reference has a value which is a workspace_ref
	auth has a value which is a string
	asHash has a value which is a bool
workspace_ref is a string
bool is an int
object_metadata is a reference to a list containing 11 items:
	0: (id) an object_id
	1: (type) an object_type
	2: (moddate) a timestamp
	3: (instance) an int
	4: (command) a string
	5: (lastmodifier) a username
	6: (owner) a username
	7: (workspace) a workspace_id
	8: (ref) a workspace_ref
	9: (chsum) a string
	10: (metadata) a reference to a hash where the key is a string and the value is a string
object_id is a string
object_type is a string
timestamp is a string
username is a string
workspace_id is a string

</pre>

=end html

=begin text

$params is a get_objectmeta_by_ref_params
$metadata is an object_metadata
get_objectmeta_by_ref_params is a reference to a hash where the following keys are defined:
	reference has a value which is a workspace_ref
	auth has a value which is a string
	asHash has a value which is a bool
workspace_ref is a string
bool is an int
object_metadata is a reference to a list containing 11 items:
	0: (id) an object_id
	1: (type) an object_type
	2: (moddate) a timestamp
	3: (instance) an int
	4: (command) a string
	5: (lastmodifier) a username
	6: (owner) a username
	7: (workspace) a workspace_id
	8: (ref) a workspace_ref
	9: (chsum) a string
	10: (metadata) a reference to a hash where the key is a string and the value is a string
object_id is a string
object_type is a string
timestamp is a string
username is a string
workspace_id is a string


=end text



=item Description

Retrieves the specified object from the specified workspace.
Both the object data and metadata are returned.
This commands provides access to all versions of the object via the instance parameter.

=back

=cut

sub get_objectmeta_by_ref
{
    my $self = shift;
    my($params) = @_;

    my @_bad_arguments;
    (ref($params) eq 'HASH') or push(@_bad_arguments, "Invalid type for argument \"params\" (value was \"$params\")");
    if (@_bad_arguments) {
	my $msg = "Invalid arguments passed to get_objectmeta_by_ref:\n" . join("", map { "\t$_\n" } @_bad_arguments);
	Bio::KBase::Exceptions::ArgumentValidationError->throw(error => $msg,
							       method_name => 'get_objectmeta_by_ref');
    }

    my $ctx = $Bio::KBase::workspaceService::Server::CallContext;
    my($metadata);
    #BEGIN get_objectmeta_by_ref
	$self->_setContext($params->{auth});
	$self->_validateargs($params,["reference"],{
		asHash => 0
	});
	my $obj = $self->_getObject($params->{reference},{throwErrorIfMissing => 1});
	$metadata = $obj->metadata($params->{asHash});
    #END get_objectmeta_by_ref
    my @_bad_returns;
    (ref($metadata) eq 'ARRAY') or push(@_bad_returns, "Invalid type for return variable \"metadata\" (value was \"$metadata\")");
    if (@_bad_returns) {
	my $msg = "Invalid returns passed to get_objectmeta_by_ref:\n" . join("", map { "\t$_\n" } @_bad_returns);
	Bio::KBase::Exceptions::ArgumentValidationError->throw(error => $msg,
							       method_name => 'get_objectmeta_by_ref');
    }
    return($metadata);
}




=head2 revert_object

  $metadata = $obj->revert_object($params)

=over 4

=item Parameter and return types

=begin html

<pre>
$params is a revert_object_params
$metadata is an object_metadata
revert_object_params is a reference to a hash where the following keys are defined:
	id has a value which is an object_id
	type has a value which is an object_type
	workspace has a value which is a workspace_id
	instance has a value which is an int
	auth has a value which is a string
	asHash has a value which is a bool
object_id is a string
object_type is a string
workspace_id is a string
bool is an int
object_metadata is a reference to a list containing 11 items:
	0: (id) an object_id
	1: (type) an object_type
	2: (moddate) a timestamp
	3: (instance) an int
	4: (command) a string
	5: (lastmodifier) a username
	6: (owner) a username
	7: (workspace) a workspace_id
	8: (ref) a workspace_ref
	9: (chsum) a string
	10: (metadata) a reference to a hash where the key is a string and the value is a string
timestamp is a string
username is a string
workspace_ref is a string

</pre>

=end html

=begin text

$params is a revert_object_params
$metadata is an object_metadata
revert_object_params is a reference to a hash where the following keys are defined:
	id has a value which is an object_id
	type has a value which is an object_type
	workspace has a value which is a workspace_id
	instance has a value which is an int
	auth has a value which is a string
	asHash has a value which is a bool
object_id is a string
object_type is a string
workspace_id is a string
bool is an int
object_metadata is a reference to a list containing 11 items:
	0: (id) an object_id
	1: (type) an object_type
	2: (moddate) a timestamp
	3: (instance) an int
	4: (command) a string
	5: (lastmodifier) a username
	6: (owner) a username
	7: (workspace) a workspace_id
	8: (ref) a workspace_ref
	9: (chsum) a string
	10: (metadata) a reference to a hash where the key is a string and the value is a string
timestamp is a string
username is a string
workspace_ref is a string


=end text



=item Description

Reverts a specified object in a specifed workspace to a previous version of the object.
Returns the metadata of the newly reverted object.
This command still makes a new instance of the object, copying data related to the target instance to the new instance.
This ensures that the object instance always increases and no portion of the object history is ever lost.

=back

=cut

sub revert_object
{
    my $self = shift;
    my($params) = @_;

    my @_bad_arguments;
    (ref($params) eq 'HASH') or push(@_bad_arguments, "Invalid type for argument \"params\" (value was \"$params\")");
    if (@_bad_arguments) {
	my $msg = "Invalid arguments passed to revert_object:\n" . join("", map { "\t$_\n" } @_bad_arguments);
	Bio::KBase::Exceptions::ArgumentValidationError->throw(error => $msg,
							       method_name => 'revert_object');
    }

    my $ctx = $Bio::KBase::workspaceService::Server::CallContext;
    my($metadata);
    #BEGIN revert_object
	$self->_setContext($params->{auth}, 'Revert object', 'revert_object');
	$self->_validateargs($params,["id","type","workspace"],{
		instance => undef,
		asHash => 0
	});
	my $ws = $self->_getWorkspace($params->{workspace},{throwErrorIfMissing => 1});
	my $obj = $ws->revertObject($params->{type},$params->{id},$params->{instance});
	$metadata = $obj->metadata($params->{asHash});
    #END revert_object
    my @_bad_returns;
    (ref($metadata) eq 'ARRAY') or push(@_bad_returns, "Invalid type for return variable \"metadata\" (value was \"$metadata\")");
    if (@_bad_returns) {
	my $msg = "Invalid returns passed to revert_object:\n" . join("", map { "\t$_\n" } @_bad_returns);
	Bio::KBase::Exceptions::ArgumentValidationError->throw(error => $msg,
							       method_name => 'revert_object');
    }
    return($metadata);
}




=head2 copy_object

  $metadata = $obj->copy_object($params)

=over 4

=item Parameter and return types

=begin html

<pre>
$params is a copy_object_params
$metadata is an object_metadata
copy_object_params is a reference to a hash where the following keys are defined:
	new_workspace_url has a value which is a string
	new_id has a value which is an object_id
	new_workspace has a value which is a workspace_id
	source_id has a value which is an object_id
	instance has a value which is an int
	type has a value which is an object_type
	source_workspace has a value which is a workspace_id
	auth has a value which is a string
	asHash has a value which is a bool
object_id is a string
workspace_id is a string
object_type is a string
bool is an int
object_metadata is a reference to a list containing 11 items:
	0: (id) an object_id
	1: (type) an object_type
	2: (moddate) a timestamp
	3: (instance) an int
	4: (command) a string
	5: (lastmodifier) a username
	6: (owner) a username
	7: (workspace) a workspace_id
	8: (ref) a workspace_ref
	9: (chsum) a string
	10: (metadata) a reference to a hash where the key is a string and the value is a string
timestamp is a string
username is a string
workspace_ref is a string

</pre>

=end html

=begin text

$params is a copy_object_params
$metadata is an object_metadata
copy_object_params is a reference to a hash where the following keys are defined:
	new_workspace_url has a value which is a string
	new_id has a value which is an object_id
	new_workspace has a value which is a workspace_id
	source_id has a value which is an object_id
	instance has a value which is an int
	type has a value which is an object_type
	source_workspace has a value which is a workspace_id
	auth has a value which is a string
	asHash has a value which is a bool
object_id is a string
workspace_id is a string
object_type is a string
bool is an int
object_metadata is a reference to a list containing 11 items:
	0: (id) an object_id
	1: (type) an object_type
	2: (moddate) a timestamp
	3: (instance) an int
	4: (command) a string
	5: (lastmodifier) a username
	6: (owner) a username
	7: (workspace) a workspace_id
	8: (ref) a workspace_ref
	9: (chsum) a string
	10: (metadata) a reference to a hash where the key is a string and the value is a string
timestamp is a string
username is a string
workspace_ref is a string


=end text



=item Description

Copies a specified object in a specifed workspace to a new ID and/or workspace.
Returns the metadata of the newly copied object.
It is possible to use the version parameter to copy any version of a workspace object.

=back

=cut

sub copy_object
{
    my $self = shift;
    my($params) = @_;

    my @_bad_arguments;
    (ref($params) eq 'HASH') or push(@_bad_arguments, "Invalid type for argument \"params\" (value was \"$params\")");
    if (@_bad_arguments) {
	my $msg = "Invalid arguments passed to copy_object:\n" . join("", map { "\t$_\n" } @_bad_arguments);
	Bio::KBase::Exceptions::ArgumentValidationError->throw(error => $msg,
							       method_name => 'copy_object');
    }

    my $ctx = $Bio::KBase::workspaceService::Server::CallContext;
    my($metadata);
    #BEGIN copy_object
	$self->_setContext($params->{auth});
	$self->_validateargs($params,["new_id","new_workspace","source_id","type","source_workspace"],{
		instance => undef,
		asHash => 0,
		new_workspace_url => undef
	});
	my $sourcews = $self->_getWorkspace($params->{source_workspace},{throwErrorIfMissing => 1});
	my $obj = $sourcews->getObject($params->{type},$params->{source_id},{
		throwErrorIfMissing => 1,
		instance => $params->{instance}
	});
	#Copying objects to other workspace servers
	if (defined($params->{new_workspace_url})) {
		my $destClient = Bio::KBase::workspaceService::Client->new($params->{new_workspace_url});
		my $output = $self->get_workspacemeta({
			workspace => $params->{new_workspace},
			auth => $self->_getContext->{_override}->{_authentication}
		});
		if ($destClient->has_object({
			id => $params->{new_id},
			type => $obj->type(),
			workspace => $params->{new_workspace},
			auth => $self->_getContext->{_override}->{_authentication}
		}) == 1) {
			my $otherMeta = $destClient->get_objectmeta({
				id => $params->{new_id},
				type => $obj->type(),
				workspace => $params->{new_workspace},
				auth => $self->_getContext->{_override}->{_authentication},
				asHash => 1
			});
			if ($otherMeta->{instance} < $obj->instance()) {
				my $compareObj = $sourcews->getObject($obj->type(),$obj->id(),{instance => $otherMeta->{instance}});
				if ($compareObj->chsum() eq $otherMeta->{chsum}) {
					#Copying over all instances of object since the last sync
					for (my $j=($otherMeta->{instance}+1); $j <= $obj->instance();$j++) {
						my $objInst = $sourcews->getObject($obj->type(),$obj->id(),{instance => $j});
						$metadata = $destClient->save_object({
							id => $params->{new_id},
							type => $objInst->type(),
							data => $objInst->data(),
							workspace => $params->{new_workspace},
							command => $objInst->command(),
							metadata => $objInst->meta(),
							auth => $self->_getContext->{_override}->{_authentication},
							json => 0,
							compressed => 0,
							retrieveFromURL => 0,
							asHash => 0
						});
					}
				} else {
					#Just save the current version if the versions don't overlap
					$metadata = $destClient->save_object({
						id => $params->{new_id},
						type => $obj->type(),
						data => $obj->data(),
						workspace => $params->{new_workspace},
						command => "copy_object",
						metadata => $obj->meta(),
						auth => $self->_getContext->{_override}->{_authentication},
						json => 0,
						compressed => 0,
						retrieveFromURL => 0,
						asHash => 0
					});
				}
			} elsif ($otherMeta->{instance} > $obj->instance()) {
				my $compareMeta = $destClient->get_objectmeta({
					id => $params->{new_id},
					type => $obj->type(),
					instance => $obj->instance(),
					workspace => $params->{new_workspace},
					auth => $self->_getContext->{_override}->{_authentication},
					asHash => 1
				});
				if ($compareMeta->{chsum} eq $obj->chsum()) {
					#The other object is more updated than this object, so do nothing
				} else {
					#Just save the current version if the versions don't overlap
					$metadata = $destClient->save_object({
						id => $params->{new_id},
						type => $obj->type(),
						data => $obj->data(),
						workspace => $params->{new_workspace},
						command => "copy_object",
						metadata => $obj->meta(),
						auth => $self->_getContext->{_override}->{_authentication},
						json => 0,
						compressed => 0,
						retrieveFromURL => 0,
						asHash => 0
					});
				}
			} elsif ($otherMeta->{chsum} ne $obj->chsum()) {
				#Just save the current version if the versions are identical but don't overlap
				$metadata = $destClient->save_object({
					id => $params->{new_id},
					type => $obj->type(),
					data => $obj->data(),
					workspace => $params->{new_workspace},
					command => "copy_object",
					metadata => $obj->meta(),
					auth => $self->_getContext->{_override}->{_authentication},
					json => 0,
					compressed => 0,
					retrieveFromURL => 0,
					asHash => 0
				});
			}
		} else {
			for (my $j=0; $j <= $obj->instance();$j++) {
				my $objInst = $sourcews->getObject($obj->type(),$obj->id(),{instance => $j});
				$metadata = $destClient->save_object({
					id => $params->{new_id},
					type => $objInst->type(),
					data => $objInst->data(),
					workspace => $params->{new_workspace},
					command => $objInst->command(),
					metadata => $objInst->meta(),
					auth => $self->_getContext->{_override}->{_authentication},
					json => 0,
					compressed => 0,
					retrieveFromURL => 0,
					asHash => 0
				});
			}
		}
	} else {
		my $newobj;
		my $ws = $self->_getWorkspace($params->{new_workspace},{throwErrorIfMissing => 1});
		if (defined($ws->objects()->{$obj->type()}->{$params->{new_id}})) {
			my $otherObj = $ws->getObject($obj->type(),$params->{new_id});
			if ($otherObj->instance() < $obj->instance()) {
				my $compareObj = $sourcews->getObject($obj->type(),$obj->id(),{instance => $otherObj->instance()});
				if ($compareObj->chsum() eq $otherObj->chsum()) {
					#Copying over all instances of object since the last sync
					for (my $j=($otherObj->instance()+1); $j <= $obj->instance();$j++) {
						my $objInst = $sourcews->getObject($obj->type(),$obj->id(),{instance => $j});
						$newobj = $ws->saveObject(
							$objInst->type(),
							$params->{new_id},
							$objInst->data(),
							$objInst->command(),
							$objInst->meta()
						);
					}
				} else {
					#Just save the current version if the versions don't overlap
					$newobj = $ws->saveObject(
						$obj->type(),
						$params->{new_id},
						$obj->data(),
						"copy_object",
						$obj->meta()
					);
				}
			} elsif ($otherObj->instance() > $obj->instance()) {
				my $compareObj = $ws->getObject($obj->type(),$params->{new_id},{instance => $obj->instance()});
				if ($compareObj->chsum() eq $obj->chsum()) {
					#The other object is more updated than this object, so do nothing
				} else {
					#Just save the current version if the versions don't overlap
					$newobj = $ws->saveObject(
						$obj->type(),
						$params->{new_id},
						$obj->data(),
						"copy_object",
						$obj->meta()
					);
				}
			} elsif ($otherObj->chsum() ne $obj->chsum()) {
				#Just save the current version if the versions are identical but don't overlap
				$newobj = $ws->saveObject(
					$obj->type(),
					$params->{new_id},
					$obj->data(),
					"copy_object",
					$obj->meta()
				);
			}
		} else {
			#Copying over all instances of object if the object doesn't exist in other workspace
			for (my $j=0; $j <= $obj->instance();$j++) {
				my $objInst = $sourcews->getObject($obj->type(),$obj->id(),{instance => $j});
				$newobj = $ws->saveObject(
					$objInst->type(),
					$params->{new_id},
					$objInst->data(),
					$objInst->command(),
					$objInst->meta()
				);
			}
			
		}
		$metadata = $newobj->metadata($params->{asHash});
	}
    #END copy_object
    my @_bad_returns;
    (ref($metadata) eq 'ARRAY') or push(@_bad_returns, "Invalid type for return variable \"metadata\" (value was \"$metadata\")");
    if (@_bad_returns) {
	my $msg = "Invalid returns passed to copy_object:\n" . join("", map { "\t$_\n" } @_bad_returns);
	Bio::KBase::Exceptions::ArgumentValidationError->throw(error => $msg,
							       method_name => 'copy_object');
    }
    return($metadata);
}




=head2 move_object

  $metadata = $obj->move_object($params)

=over 4

=item Parameter and return types

=begin html

<pre>
$params is a move_object_params
$metadata is an object_metadata
move_object_params is a reference to a hash where the following keys are defined:
	new_workspace_url has a value which is a string
	new_id has a value which is an object_id
	new_workspace has a value which is a workspace_id
	source_id has a value which is an object_id
	type has a value which is an object_type
	source_workspace has a value which is a workspace_id
	auth has a value which is a string
	asHash has a value which is a bool
object_id is a string
workspace_id is a string
object_type is a string
bool is an int
object_metadata is a reference to a list containing 11 items:
	0: (id) an object_id
	1: (type) an object_type
	2: (moddate) a timestamp
	3: (instance) an int
	4: (command) a string
	5: (lastmodifier) a username
	6: (owner) a username
	7: (workspace) a workspace_id
	8: (ref) a workspace_ref
	9: (chsum) a string
	10: (metadata) a reference to a hash where the key is a string and the value is a string
timestamp is a string
username is a string
workspace_ref is a string

</pre>

=end html

=begin text

$params is a move_object_params
$metadata is an object_metadata
move_object_params is a reference to a hash where the following keys are defined:
	new_workspace_url has a value which is a string
	new_id has a value which is an object_id
	new_workspace has a value which is a workspace_id
	source_id has a value which is an object_id
	type has a value which is an object_type
	source_workspace has a value which is a workspace_id
	auth has a value which is a string
	asHash has a value which is a bool
object_id is a string
workspace_id is a string
object_type is a string
bool is an int
object_metadata is a reference to a list containing 11 items:
	0: (id) an object_id
	1: (type) an object_type
	2: (moddate) a timestamp
	3: (instance) an int
	4: (command) a string
	5: (lastmodifier) a username
	6: (owner) a username
	7: (workspace) a workspace_id
	8: (ref) a workspace_ref
	9: (chsum) a string
	10: (metadata) a reference to a hash where the key is a string and the value is a string
timestamp is a string
username is a string
workspace_ref is a string


=end text



=item Description

Moves a specified object in a specifed workspace to a new ID and/or workspace.
Returns the metadata of the newly moved object.

=back

=cut

sub move_object
{
    my $self = shift;
    my($params) = @_;

    my @_bad_arguments;
    (ref($params) eq 'HASH') or push(@_bad_arguments, "Invalid type for argument \"params\" (value was \"$params\")");
    if (@_bad_arguments) {
	my $msg = "Invalid arguments passed to move_object:\n" . join("", map { "\t$_\n" } @_bad_arguments);
	Bio::KBase::Exceptions::ArgumentValidationError->throw(error => $msg,
							       method_name => 'move_object');
    }

    my $ctx = $Bio::KBase::workspaceService::Server::CallContext;
    my($metadata);
    #BEGIN move_object
	$self->_setContext($params->{auth}, 'Move object', 'move_object');
	$self->_validateargs($params,["new_id","new_workspace","source_id","type","source_workspace"],{
		asHash => 0
	});
	my $ws = $self->_getWorkspace($params->{source_workspace},{throwErrorIfMissing => 1});
	my $obj = $ws->getObject($params->{type},$params->{source_id},{
		throwErrorIfMissing => 1
	});
	if ($params->{new_workspace} ne $params->{source_workspace}) {
		$ws->deleteObject($params->{type},$params->{source_id});
		$ws = $self->_getWorkspace($params->{new_workspace},{throwErrorIfMissing => 1});
		$obj = $ws->saveObject($params->{type},$params->{new_id},$obj->data(),"move_object",$obj->meta());
		$metadata = $obj->metadata($params->{asHash});
	} elsif ($params->{new_id} eq $params->{source_id}) {
		$metadata = $obj->metadata($params->{asHash});
	} else {
		$ws->deleteObject($params->{type},$params->{source_id});
		$obj = $ws->saveObject($params->{type},$params->{new_id},$obj->data(),"move_object",$obj->meta());
		$metadata = $obj->metadata($params->{asHash});
	}
    #END move_object
    my @_bad_returns;
    (ref($metadata) eq 'ARRAY') or push(@_bad_returns, "Invalid type for return variable \"metadata\" (value was \"$metadata\")");
    if (@_bad_returns) {
	my $msg = "Invalid returns passed to move_object:\n" . join("", map { "\t$_\n" } @_bad_returns);
	Bio::KBase::Exceptions::ArgumentValidationError->throw(error => $msg,
							       method_name => 'move_object');
    }
    return($metadata);
}




=head2 has_object

  $object_present = $obj->has_object($params)

=over 4

=item Parameter and return types

=begin html

<pre>
$params is a has_object_params
$object_present is a bool
has_object_params is a reference to a hash where the following keys are defined:
	id has a value which is an object_id
	instance has a value which is an int
	type has a value which is an object_type
	workspace has a value which is a workspace_id
	auth has a value which is a string
object_id is a string
object_type is a string
workspace_id is a string
bool is an int

</pre>

=end html

=begin text

$params is a has_object_params
$object_present is a bool
has_object_params is a reference to a hash where the following keys are defined:
	id has a value which is an object_id
	instance has a value which is an int
	type has a value which is an object_type
	workspace has a value which is a workspace_id
	auth has a value which is a string
object_id is a string
object_type is a string
workspace_id is a string
bool is an int


=end text



=item Description

Checks if a specified object in a specifed workspace exists.
Returns "1" if the object exists, "0" if not

=back

=cut

sub has_object
{
    my $self = shift;
    my($params) = @_;

    my @_bad_arguments;
    (ref($params) eq 'HASH') or push(@_bad_arguments, "Invalid type for argument \"params\" (value was \"$params\")");
    if (@_bad_arguments) {
	my $msg = "Invalid arguments passed to has_object:\n" . join("", map { "\t$_\n" } @_bad_arguments);
	Bio::KBase::Exceptions::ArgumentValidationError->throw(error => $msg,
							       method_name => 'has_object');
    }

    my $ctx = $Bio::KBase::workspaceService::Server::CallContext;
    my($object_present);
    #BEGIN has_object
	$self->_setContext($params->{auth});
	$self->_validateargs($params,["id","type","workspace"],{
		instance => undef
	});
	my $ws = $self->_getWorkspace($params->{workspace},{throwErrorIfMissing => 1});
	my $obj = $ws->getObject($params->{type},$params->{id},{
		throwErrorIfMissing => 0,
		instance => $params->{instance}
	});
	$object_present = 1;
	if (!defined($obj)) {
		$object_present = 0;
	}
    #END has_object
    my @_bad_returns;
    (!ref($object_present)) or push(@_bad_returns, "Invalid type for return variable \"object_present\" (value was \"$object_present\")");
    if (@_bad_returns) {
	my $msg = "Invalid returns passed to has_object:\n" . join("", map { "\t$_\n" } @_bad_returns);
	Bio::KBase::Exceptions::ArgumentValidationError->throw(error => $msg,
							       method_name => 'has_object');
    }
    return($object_present);
}




=head2 object_history

  $metadatas = $obj->object_history($params)

=over 4

=item Parameter and return types

=begin html

<pre>
$params is an object_history_params
$metadatas is a reference to a list where each element is an object_metadata
object_history_params is a reference to a hash where the following keys are defined:
	id has a value which is an object_id
	type has a value which is an object_type
	workspace has a value which is a workspace_id
	auth has a value which is a string
	asHash has a value which is a bool
object_id is a string
object_type is a string
workspace_id is a string
bool is an int
object_metadata is a reference to a list containing 11 items:
	0: (id) an object_id
	1: (type) an object_type
	2: (moddate) a timestamp
	3: (instance) an int
	4: (command) a string
	5: (lastmodifier) a username
	6: (owner) a username
	7: (workspace) a workspace_id
	8: (ref) a workspace_ref
	9: (chsum) a string
	10: (metadata) a reference to a hash where the key is a string and the value is a string
timestamp is a string
username is a string
workspace_ref is a string

</pre>

=end html

=begin text

$params is an object_history_params
$metadatas is a reference to a list where each element is an object_metadata
object_history_params is a reference to a hash where the following keys are defined:
	id has a value which is an object_id
	type has a value which is an object_type
	workspace has a value which is a workspace_id
	auth has a value which is a string
	asHash has a value which is a bool
object_id is a string
object_type is a string
workspace_id is a string
bool is an int
object_metadata is a reference to a list containing 11 items:
	0: (id) an object_id
	1: (type) an object_type
	2: (moddate) a timestamp
	3: (instance) an int
	4: (command) a string
	5: (lastmodifier) a username
	6: (owner) a username
	7: (workspace) a workspace_id
	8: (ref) a workspace_ref
	9: (chsum) a string
	10: (metadata) a reference to a hash where the key is a string and the value is a string
timestamp is a string
username is a string
workspace_ref is a string


=end text



=item Description

Returns the metadata associated with every version of a specified object in a specified workspace.

=back

=cut

sub object_history
{
    my $self = shift;
    my($params) = @_;

    my @_bad_arguments;
    (ref($params) eq 'HASH') or push(@_bad_arguments, "Invalid type for argument \"params\" (value was \"$params\")");
    if (@_bad_arguments) {
	my $msg = "Invalid arguments passed to object_history:\n" . join("", map { "\t$_\n" } @_bad_arguments);
	Bio::KBase::Exceptions::ArgumentValidationError->throw(error => $msg,
							       method_name => 'object_history');
    }

    my $ctx = $Bio::KBase::workspaceService::Server::CallContext;
    my($metadatas);
    #BEGIN object_history
	$self->_setContext($params->{auth});
	$self->_validateargs($params,["id","type","workspace"],{
		asHash => 0
	});
	my $ws = $self->_getWorkspace($params->{workspace},{throwErrorIfMissing => 1});
	my $history = $ws->getObjectHistory($params->{type},$params->{id});
	for (my $i=0; $i < @{$history}; $i++) {
		$metadatas->[$history->[$i]->instance()] = $history->[$i]->metadata($params->{asHash});
	}
    #END object_history
    my @_bad_returns;
    (ref($metadatas) eq 'ARRAY') or push(@_bad_returns, "Invalid type for return variable \"metadatas\" (value was \"$metadatas\")");
    if (@_bad_returns) {
	my $msg = "Invalid returns passed to object_history:\n" . join("", map { "\t$_\n" } @_bad_returns);
	Bio::KBase::Exceptions::ArgumentValidationError->throw(error => $msg,
							       method_name => 'object_history');
    }
    return($metadatas);
}




=head2 create_workspace

  $metadata = $obj->create_workspace($params)

=over 4

=item Parameter and return types

=begin html

<pre>
$params is a create_workspace_params
$metadata is a workspace_metadata
create_workspace_params is a reference to a hash where the following keys are defined:
	workspace has a value which is a workspace_id
	default_permission has a value which is a permission
	auth has a value which is a string
	asHash has a value which is a bool
workspace_id is a string
permission is a string
bool is an int
workspace_metadata is a reference to a list containing 6 items:
	0: (id) a workspace_id
	1: (owner) a username
	2: (moddate) a timestamp
	3: (objects) an int
	4: (user_permission) a permission
	5: (global_permission) a permission
username is a string
timestamp is a string

</pre>

=end html

=begin text

$params is a create_workspace_params
$metadata is a workspace_metadata
create_workspace_params is a reference to a hash where the following keys are defined:
	workspace has a value which is a workspace_id
	default_permission has a value which is a permission
	auth has a value which is a string
	asHash has a value which is a bool
workspace_id is a string
permission is a string
bool is an int
workspace_metadata is a reference to a list containing 6 items:
	0: (id) a workspace_id
	1: (owner) a username
	2: (moddate) a timestamp
	3: (objects) an int
	4: (user_permission) a permission
	5: (global_permission) a permission
username is a string
timestamp is a string


=end text



=item Description

Creates a new workspace with the specified name and default permissions.

=back

=cut

sub create_workspace
{
    my $self = shift;
    my($params) = @_;

    my @_bad_arguments;
    (ref($params) eq 'HASH') or push(@_bad_arguments, "Invalid type for argument \"params\" (value was \"$params\")");
    if (@_bad_arguments) {
	my $msg = "Invalid arguments passed to create_workspace:\n" . join("", map { "\t$_\n" } @_bad_arguments);
	Bio::KBase::Exceptions::ArgumentValidationError->throw(error => $msg,
							       method_name => 'create_workspace');
    }

    my $ctx = $Bio::KBase::workspaceService::Server::CallContext;
    my($metadata);
    #BEGIN create_workspace
	$self->_setContext($params->{auth}, 'Create workspace',
						'create_workspace');
	$self->_validateargs($params,["workspace"],{
		default_permission => "n",
		asHash => 0
	});
	my $ws = $self->_getWorkspace($params->{workspace});
	if (defined($ws)) {
		Bio::KBase::Exceptions::ArgumentValidationError->throw(error => "Cannot create workspace because workspace already exists!",
		method_name => 'create_workspace');
	}
	$ws = $self->_createWorkspace($params->{workspace},$params->{default_permission});
	$metadata = $ws->metadata($params->{asHash});
    #END create_workspace
    my @_bad_returns;
    (ref($metadata) eq 'ARRAY') or push(@_bad_returns, "Invalid type for return variable \"metadata\" (value was \"$metadata\")");
    if (@_bad_returns) {
	my $msg = "Invalid returns passed to create_workspace:\n" . join("", map { "\t$_\n" } @_bad_returns);
	Bio::KBase::Exceptions::ArgumentValidationError->throw(error => $msg,
							       method_name => 'create_workspace');
    }
    return($metadata);
}




=head2 get_workspacemeta

  $metadata = $obj->get_workspacemeta($params)

=over 4

=item Parameter and return types

=begin html

<pre>
$params is a get_workspacemeta_params
$metadata is a workspace_metadata
get_workspacemeta_params is a reference to a hash where the following keys are defined:
	workspace has a value which is a workspace_id
	auth has a value which is a string
	asHash has a value which is a bool
workspace_id is a string
bool is an int
workspace_metadata is a reference to a list containing 6 items:
	0: (id) a workspace_id
	1: (owner) a username
	2: (moddate) a timestamp
	3: (objects) an int
	4: (user_permission) a permission
	5: (global_permission) a permission
username is a string
timestamp is a string
permission is a string

</pre>

=end html

=begin text

$params is a get_workspacemeta_params
$metadata is a workspace_metadata
get_workspacemeta_params is a reference to a hash where the following keys are defined:
	workspace has a value which is a workspace_id
	auth has a value which is a string
	asHash has a value which is a bool
workspace_id is a string
bool is an int
workspace_metadata is a reference to a list containing 6 items:
	0: (id) a workspace_id
	1: (owner) a username
	2: (moddate) a timestamp
	3: (objects) an int
	4: (user_permission) a permission
	5: (global_permission) a permission
username is a string
timestamp is a string
permission is a string


=end text



=item Description

Retreives the metadata associated with the specified workspace.

=back

=cut

sub get_workspacemeta
{
    my $self = shift;
    my($params) = @_;

    my @_bad_arguments;
    (ref($params) eq 'HASH') or push(@_bad_arguments, "Invalid type for argument \"params\" (value was \"$params\")");
    if (@_bad_arguments) {
	my $msg = "Invalid arguments passed to get_workspacemeta:\n" . join("", map { "\t$_\n" } @_bad_arguments);
	Bio::KBase::Exceptions::ArgumentValidationError->throw(error => $msg,
							       method_name => 'get_workspacemeta');
    }

    my $ctx = $Bio::KBase::workspaceService::Server::CallContext;
    my($metadata);
    #BEGIN get_workspacemeta
	$self->_setContext($params->{auth});
	$self->_validateargs($params,["workspace"],{
		asHash => 0
	});
	my $ws = $self->_getWorkspace($params->{workspace},{throwErrorIfMissing => 1});
	$metadata = $ws->metadata($params->{asHash});
    #END get_workspacemeta
    my @_bad_returns;
    (ref($metadata) eq 'ARRAY') or push(@_bad_returns, "Invalid type for return variable \"metadata\" (value was \"$metadata\")");
    if (@_bad_returns) {
	my $msg = "Invalid returns passed to get_workspacemeta:\n" . join("", map { "\t$_\n" } @_bad_returns);
	Bio::KBase::Exceptions::ArgumentValidationError->throw(error => $msg,
							       method_name => 'get_workspacemeta');
    }
    return($metadata);
}




=head2 get_workspacepermissions

  $user_permissions = $obj->get_workspacepermissions($params)

=over 4

=item Parameter and return types

=begin html

<pre>
$params is a get_workspacepermissions_params
$user_permissions is a reference to a hash where the key is a username and the value is a permission
get_workspacepermissions_params is a reference to a hash where the following keys are defined:
	workspace has a value which is a workspace_id
	auth has a value which is a string
workspace_id is a string
username is a string
permission is a string

</pre>

=end html

=begin text

$params is a get_workspacepermissions_params
$user_permissions is a reference to a hash where the key is a username and the value is a permission
get_workspacepermissions_params is a reference to a hash where the following keys are defined:
	workspace has a value which is a workspace_id
	auth has a value which is a string
workspace_id is a string
username is a string
permission is a string


=end text



=item Description

Retreives a list of all users with custom permissions to the workspace if an admin, returns 
the user's own permissions otherwise.

=back

=cut

sub get_workspacepermissions
{
    my $self = shift;
    my($params) = @_;

    my @_bad_arguments;
    (ref($params) eq 'HASH') or push(@_bad_arguments, "Invalid type for argument \"params\" (value was \"$params\")");
    if (@_bad_arguments) {
	my $msg = "Invalid arguments passed to get_workspacepermissions:\n" . join("", map { "\t$_\n" } @_bad_arguments);
	Bio::KBase::Exceptions::ArgumentValidationError->throw(error => $msg,
							       method_name => 'get_workspacepermissions');
    }

    my $ctx = $Bio::KBase::workspaceService::Server::CallContext;
    my($user_permissions);
    #BEGIN get_workspacepermissions
	$self->_setContext($params->{auth});
	$self->_validateargs($params,["workspace"],{});
	my $ws = $self->_getWorkspace($params->{workspace},{throwErrorIfMissing => 1});
	$user_permissions = $ws->getWorkspaceUserPermissions();
    #END get_workspacepermissions
    my @_bad_returns;
    (ref($user_permissions) eq 'HASH') or push(@_bad_returns, "Invalid type for return variable \"user_permissions\" (value was \"$user_permissions\")");
    if (@_bad_returns) {
	my $msg = "Invalid returns passed to get_workspacepermissions:\n" . join("", map { "\t$_\n" } @_bad_returns);
	Bio::KBase::Exceptions::ArgumentValidationError->throw(error => $msg,
							       method_name => 'get_workspacepermissions');
    }
    return($user_permissions);
}




=head2 delete_workspace

  $metadata = $obj->delete_workspace($params)

=over 4

=item Parameter and return types

=begin html

<pre>
$params is a delete_workspace_params
$metadata is a workspace_metadata
delete_workspace_params is a reference to a hash where the following keys are defined:
	workspace has a value which is a workspace_id
	auth has a value which is a string
	asHash has a value which is a bool
workspace_id is a string
bool is an int
workspace_metadata is a reference to a list containing 6 items:
	0: (id) a workspace_id
	1: (owner) a username
	2: (moddate) a timestamp
	3: (objects) an int
	4: (user_permission) a permission
	5: (global_permission) a permission
username is a string
timestamp is a string
permission is a string

</pre>

=end html

=begin text

$params is a delete_workspace_params
$metadata is a workspace_metadata
delete_workspace_params is a reference to a hash where the following keys are defined:
	workspace has a value which is a workspace_id
	auth has a value which is a string
	asHash has a value which is a bool
workspace_id is a string
bool is an int
workspace_metadata is a reference to a list containing 6 items:
	0: (id) a workspace_id
	1: (owner) a username
	2: (moddate) a timestamp
	3: (objects) an int
	4: (user_permission) a permission
	5: (global_permission) a permission
username is a string
timestamp is a string
permission is a string


=end text



=item Description

Deletes a specified workspace with all objects.

=back

=cut

sub delete_workspace
{
    my $self = shift;
    my($params) = @_;

    my @_bad_arguments;
    (ref($params) eq 'HASH') or push(@_bad_arguments, "Invalid type for argument \"params\" (value was \"$params\")");
    if (@_bad_arguments) {
	my $msg = "Invalid arguments passed to delete_workspace:\n" . join("", map { "\t$_\n" } @_bad_arguments);
	Bio::KBase::Exceptions::ArgumentValidationError->throw(error => $msg,
							       method_name => 'delete_workspace');
    }

    my $ctx = $Bio::KBase::workspaceService::Server::CallContext;
    my($metadata);
    #BEGIN delete_workspace
	$self->_setContext($params->{auth}, 'Delete workspace',
						'delete_workspace');
	$self->_validateargs($params,["workspace"],{
		asHash => 0
	});
	my $ws = $self->_getWorkspace($params->{workspace},{throwErrorIfMissing => 1});
	$ws->permanentDelete();
	$metadata = $ws->metadata($params->{asHash});
    #END delete_workspace
    my @_bad_returns;
    (ref($metadata) eq 'ARRAY') or push(@_bad_returns, "Invalid type for return variable \"metadata\" (value was \"$metadata\")");
    if (@_bad_returns) {
	my $msg = "Invalid returns passed to delete_workspace:\n" . join("", map { "\t$_\n" } @_bad_returns);
	Bio::KBase::Exceptions::ArgumentValidationError->throw(error => $msg,
							       method_name => 'delete_workspace');
    }
    return($metadata);
}




=head2 clone_workspace

  $metadata = $obj->clone_workspace($params)

=over 4

=item Parameter and return types

=begin html

<pre>
$params is a clone_workspace_params
$metadata is a workspace_metadata
clone_workspace_params is a reference to a hash where the following keys are defined:
	new_workspace has a value which is a workspace_id
	new_workspace_url has a value which is a string
	current_workspace has a value which is a workspace_id
	default_permission has a value which is a permission
	auth has a value which is a string
	asHash has a value which is a bool
workspace_id is a string
permission is a string
bool is an int
workspace_metadata is a reference to a list containing 6 items:
	0: (id) a workspace_id
	1: (owner) a username
	2: (moddate) a timestamp
	3: (objects) an int
	4: (user_permission) a permission
	5: (global_permission) a permission
username is a string
timestamp is a string

</pre>

=end html

=begin text

$params is a clone_workspace_params
$metadata is a workspace_metadata
clone_workspace_params is a reference to a hash where the following keys are defined:
	new_workspace has a value which is a workspace_id
	new_workspace_url has a value which is a string
	current_workspace has a value which is a workspace_id
	default_permission has a value which is a permission
	auth has a value which is a string
	asHash has a value which is a bool
workspace_id is a string
permission is a string
bool is an int
workspace_metadata is a reference to a list containing 6 items:
	0: (id) a workspace_id
	1: (owner) a username
	2: (moddate) a timestamp
	3: (objects) an int
	4: (user_permission) a permission
	5: (global_permission) a permission
username is a string
timestamp is a string


=end text



=item Description

Copies a specified workspace with all objects.

=back

=cut

sub clone_workspace
{
    my $self = shift;
    my($params) = @_;

    my @_bad_arguments;
    (ref($params) eq 'HASH') or push(@_bad_arguments, "Invalid type for argument \"params\" (value was \"$params\")");
    if (@_bad_arguments) {
	my $msg = "Invalid arguments passed to clone_workspace:\n" . join("", map { "\t$_\n" } @_bad_arguments);
	Bio::KBase::Exceptions::ArgumentValidationError->throw(error => $msg,
							       method_name => 'clone_workspace');
    }

    my $ctx = $Bio::KBase::workspaceService::Server::CallContext;
    my($metadata);
    #BEGIN clone_workspace
	$self->_setContext($params->{auth});
	$self->_validateargs($params,["new_workspace","current_workspace"],{
		default_permissions => "n",
		asHash => 0,
		new_workspace_url => undef
	});
	my $sourcews = $self->_getWorkspace($params->{current_workspace},{throwErrorIfMissing => 1});
	my $objs = $sourcews->getAllObjects();
	if (defined($params->{new_workspace_url})) {
		my $destClient = Bio::KBase::workspaceService::Client->new($params->{new_workspace_url});
		my $output;
		eval {
			$output = $self->get_workspacemeta({
				workspace => $params->{new_workspace},
				auth => $self->_getContext->{_override}->{_authentication}
			});
		};
		if (!defined($output)) {
			$self->create_workspace({
				workspace => $params->{new_workspace},
				default_permission => $params->{default_permissions},
				auth => $self->_getContext->{_override}->{_authentication}
			});
		}
		for (my $i=0; $i < @{$objs}; $i++) {
			my $obj = $objs->[$i];
			if ($destClient->has_object({
				id => $obj->id(),
				type => $obj->type(),
				workspace => $params->{new_workspace},
				auth => $self->_getContext->{_override}->{_authentication}
			}) == 1) {
				my $otherMeta = $destClient->get_objectmeta({
					id => $obj->id(),
					type => $obj->type(),
					workspace => $params->{new_workspace},
					auth => $self->_getContext->{_override}->{_authentication},
					asHash => 1
				});
				if ($otherMeta->{instance} < $obj->instance()) {
					my $compareObj = $sourcews->getObject($obj->type(),$obj->id(),{instance => $otherMeta->{instance}});
					if ($compareObj->chsum() eq $otherMeta->{chsum}) {
						#Copying over all instances of object since the last sync
						for (my $j=($otherMeta->{instance}+1); $j <= $obj->instance();$j++) {
							my $objInst = $sourcews->getObject($obj->type(),$obj->id(),{instance => $j});
							$destClient->save_object({
								id => $objInst->id(),
								type => $objInst->type(),
								data => $objInst->data(),
								workspace => $params->{new_workspace},
								command => $objInst->command(),
								metadata => $objInst->meta(),
								auth => $self->_getContext->{_override}->{_authentication},
								json => 0,
								compressed => 0,
								retrieveFromURL => 0,
								asHash => 0
							});
						}
					} else {
						#Just save the current version if the versions don't overlap
						$destClient->save_object({
							id => $obj->id(),
							type => $obj->type(),
							data => $obj->data(),
							workspace => $params->{new_workspace},
							command => "clone_workspace",
							metadata => $obj->meta(),
							auth => $self->_getContext->{_override}->{_authentication},
							json => 0,
							compressed => 0,
							retrieveFromURL => 0,
							asHash => 0
						});
					}
				} elsif ($otherMeta->{instance} > $obj->instance()) {
					my $compareMeta = $destClient->get_objectmeta({
						id => $obj->id(),
						type => $obj->type(),
						instance => $obj->instance(),
						workspace => $params->{new_workspace},
						auth => $self->_getContext->{_override}->{_authentication},
						asHash => 1
					});
					if ($compareMeta->{chsum} eq $obj->chsum()) {
						#The other object is more updated than this object, so do nothing
					} else {
						#Just save the current version if the versions don't overlap
						$destClient->save_object({
							id => $obj->id(),
							type => $obj->type(),
							data => $obj->data(),
							workspace => $params->{new_workspace},
							command => "clone_workspace",
							metadata => $obj->meta(),
							auth => $self->_getContext->{_override}->{_authentication},
							json => 0,
							compressed => 0,
							retrieveFromURL => 0,
							asHash => 0
						});
					}
				} elsif ($otherMeta->{chsum} ne $obj->chsum()) {
					#Just save the current version if the versions are identical but don't overlap
					$destClient->save_object({
						id => $obj->id(),
						type => $obj->type(),
						data => $obj->data(),
						workspace => $params->{new_workspace},
						command => "clone_workspace",
						metadata => $obj->meta(),
						auth => $self->_getContext->{_override}->{_authentication},
						json => 0,
						compressed => 0,
						retrieveFromURL => 0,
						asHash => 0
					});
				}
			} else {
				for (my $j=0; $j <= $obj->instance();$j++) {
					my $objInst = $sourcews->getObject($obj->type(),$obj->id(),{instance => $j});
					$destClient->save_object({
						id => $objInst->id(),
						type => $objInst->type(),
						data => $objInst->data(),
						workspace => $params->{new_workspace},
						command => $objInst->command(),
						metadata => $objInst->meta(),
						auth => $self->_getContext->{_override}->{_authentication},
						json => 0,
						compressed => 0,
						retrieveFromURL => 0,
						asHash => 0
					});
				}
			}
		}
		$metadata = $destClient->get_workspacemeta({
			workspace => $params->{new_workspace},
			auth => $self->_getContext->{_override}->{_authentication},
			asHash => $params->{asHash}
		});
	} else {
		my $ws = $self->_getWorkspace($params->{new_workspace});
		if (!defined($ws)) {
			$ws = $self->_createWorkspace($params->{new_workspace},$params->{default_permission});
		}
		for (my $i=0; $i < @{$objs}; $i++) {
			my $obj = $objs->[$i];
			if (defined($ws->objects()->{$obj->type()}->{$obj->id()})) {
				my $otherObj = $ws->getObject($obj->type(),$obj->id());
				if ($otherObj->instance() < $obj->instance()) {
					my $compareObj = $sourcews->getObject($obj->type(),$obj->id(),{instance => $otherObj->instance()});
					if ($compareObj->chsum() eq $otherObj->chsum()) {
						#Copying over all instances of object since the last sync
						for (my $j=($otherObj->instance()+1); $j <= $obj->instance();$j++) {
							my $objInst = $sourcews->getObject($obj->type(),$obj->id(),{instance => $j});
							$ws->saveObject(
								$objInst->type(),
								$objInst->id(),
								$objInst->data(),
								$objInst->command(),
								$objInst->meta()
							);
						}
					} else {
						#Just save the current version if the versions don't overlap
						$ws->saveObject(
							$obj->type(),
							$obj->id(),
							$obj->data(),
							"clone_workspace",
							$obj->meta()
						);
					}
				} elsif ($otherObj->instance() > $obj->instance()) {
					my $compareObj = $ws->getObject($obj->type(),$obj->id(),{instance => $obj->instance()});
					if ($compareObj->chsum() eq $obj->chsum()) {
						#The other object is more updated than this object, so do nothing
					} else {
						#Just save the current version if the versions don't overlap
						$ws->saveObject(
							$obj->type(),
							$obj->id(),
							$obj->data(),
							"clone_workspace",
							$obj->meta()
						);
					}
				} elsif ($otherObj->chsum() ne $obj->chsum()) {
					#Just save the current version if the versions are identical but don't overlap
					$ws->saveObject(
						$obj->type(),
						$obj->id(),
						$obj->data(),
						"clone_workspace",
						$obj->meta()
					);
				}
			} else {
				#Copying over all instances of object if the object doesn't exist in other workspace
				for (my $j=0; $j <= $obj->instance();$j++) {
					my $objInst = $sourcews->getObject($obj->type(),$obj->id(),{instance => $j});
					$ws->saveObject(
						$objInst->type(),
						$objInst->id(),
						$objInst->data(),
						$objInst->command(),
						$objInst->meta()
					);
				}
			}
		}
		$metadata = $ws->metadata($params->{asHash});
	}
    #END clone_workspace
    my @_bad_returns;
    (ref($metadata) eq 'ARRAY') or push(@_bad_returns, "Invalid type for return variable \"metadata\" (value was \"$metadata\")");
    if (@_bad_returns) {
	my $msg = "Invalid returns passed to clone_workspace:\n" . join("", map { "\t$_\n" } @_bad_returns);
	Bio::KBase::Exceptions::ArgumentValidationError->throw(error => $msg,
							       method_name => 'clone_workspace');
    }
    return($metadata);
}




=head2 list_workspaces

  $workspaces = $obj->list_workspaces($params)

=over 4

=item Parameter and return types

=begin html

<pre>
$params is a list_workspaces_params
$workspaces is a reference to a list where each element is a workspace_metadata
list_workspaces_params is a reference to a hash where the following keys are defined:
	auth has a value which is a string
	asHash has a value which is a bool
	excludeGlobal has a value which is a bool
bool is an int
workspace_metadata is a reference to a list containing 6 items:
	0: (id) a workspace_id
	1: (owner) a username
	2: (moddate) a timestamp
	3: (objects) an int
	4: (user_permission) a permission
	5: (global_permission) a permission
workspace_id is a string
username is a string
timestamp is a string
permission is a string

</pre>

=end html

=begin text

$params is a list_workspaces_params
$workspaces is a reference to a list where each element is a workspace_metadata
list_workspaces_params is a reference to a hash where the following keys are defined:
	auth has a value which is a string
	asHash has a value which is a bool
	excludeGlobal has a value which is a bool
bool is an int
workspace_metadata is a reference to a list containing 6 items:
	0: (id) a workspace_id
	1: (owner) a username
	2: (moddate) a timestamp
	3: (objects) an int
	4: (user_permission) a permission
	5: (global_permission) a permission
workspace_id is a string
username is a string
timestamp is a string
permission is a string


=end text



=item Description

Lists the metadata of all workspaces a user has access to.

=back

=cut

sub list_workspaces
{
    my $self = shift;
    my($params) = @_;

    my @_bad_arguments;
    (ref($params) eq 'HASH') or push(@_bad_arguments, "Invalid type for argument \"params\" (value was \"$params\")");
    if (@_bad_arguments) {
	my $msg = "Invalid arguments passed to list_workspaces:\n" . join("", map { "\t$_\n" } @_bad_arguments);
	Bio::KBase::Exceptions::ArgumentValidationError->throw(error => $msg,
							       method_name => 'list_workspaces');
    }

    my $ctx = $Bio::KBase::workspaceService::Server::CallContext;
    my($workspaces);
    #BEGIN list_workspaces
	$self->_setContext($params->{auth});
	$self->_validateargs($params,[],{
		asHash => 0,
		excludeGlobal => 0
	});
	#Getting user-specific permissions
	$workspaces = [];
	my $wss = undef;
	if(!defined $self->_getUsername()) {
		$wss = $self->_getWorkspaces([],{orQuery =>
											[{defaultPermissions => 'r'}]});
	} else {
		my $wsu = $self->_getWorkspaceUser($self->_getUsername());
		if (!defined($wsu)) {
			$wsu = $self->_createWorkspaceUser($self->_getUsername());
		}
		$wss = $wsu->getUserWorkspaces($params->{excludeGlobal});
	}
	for (my $i=0; $i < @{$wss}; $i++) {
		push(@{$workspaces},$wss->[$i]->metadata($params->{asHash}));
	}
    #END list_workspaces
    my @_bad_returns;
    (ref($workspaces) eq 'ARRAY') or push(@_bad_returns, "Invalid type for return variable \"workspaces\" (value was \"$workspaces\")");
    if (@_bad_returns) {
	my $msg = "Invalid returns passed to list_workspaces:\n" . join("", map { "\t$_\n" } @_bad_returns);
	Bio::KBase::Exceptions::ArgumentValidationError->throw(error => $msg,
							       method_name => 'list_workspaces');
    }
    return($workspaces);
}




=head2 list_workspace_objects

  $objects = $obj->list_workspace_objects($params)

=over 4

=item Parameter and return types

=begin html

<pre>
$params is a list_workspace_objects_params
$objects is a reference to a list where each element is an object_metadata
list_workspace_objects_params is a reference to a hash where the following keys are defined:
	workspace has a value which is a workspace_id
	type has a value which is a string
	showDeletedObject has a value which is a bool
	auth has a value which is a string
	asHash has a value which is a bool
workspace_id is a string
bool is an int
object_metadata is a reference to a list containing 11 items:
	0: (id) an object_id
	1: (type) an object_type
	2: (moddate) a timestamp
	3: (instance) an int
	4: (command) a string
	5: (lastmodifier) a username
	6: (owner) a username
	7: (workspace) a workspace_id
	8: (ref) a workspace_ref
	9: (chsum) a string
	10: (metadata) a reference to a hash where the key is a string and the value is a string
object_id is a string
object_type is a string
timestamp is a string
username is a string
workspace_ref is a string

</pre>

=end html

=begin text

$params is a list_workspace_objects_params
$objects is a reference to a list where each element is an object_metadata
list_workspace_objects_params is a reference to a hash where the following keys are defined:
	workspace has a value which is a workspace_id
	type has a value which is a string
	showDeletedObject has a value which is a bool
	auth has a value which is a string
	asHash has a value which is a bool
workspace_id is a string
bool is an int
object_metadata is a reference to a list containing 11 items:
	0: (id) an object_id
	1: (type) an object_type
	2: (moddate) a timestamp
	3: (instance) an int
	4: (command) a string
	5: (lastmodifier) a username
	6: (owner) a username
	7: (workspace) a workspace_id
	8: (ref) a workspace_ref
	9: (chsum) a string
	10: (metadata) a reference to a hash where the key is a string and the value is a string
object_id is a string
object_type is a string
timestamp is a string
username is a string
workspace_ref is a string


=end text



=item Description

Lists the metadata of all objects in the specified workspace with the specified type (or with any type).

=back

=cut

sub list_workspace_objects
{
    my $self = shift;
    my($params) = @_;

    my @_bad_arguments;
    (ref($params) eq 'HASH') or push(@_bad_arguments, "Invalid type for argument \"params\" (value was \"$params\")");
    if (@_bad_arguments) {
	my $msg = "Invalid arguments passed to list_workspace_objects:\n" . join("", map { "\t$_\n" } @_bad_arguments);
	Bio::KBase::Exceptions::ArgumentValidationError->throw(error => $msg,
							       method_name => 'list_workspace_objects');
    }

    my $ctx = $Bio::KBase::workspaceService::Server::CallContext;
    my($objects);
    #BEGIN list_workspace_objects
	$self->_setContext($params->{auth});
	$self->_validateargs($params,["workspace"],{
		type => undef,
		showDeletedObject => 0,
		asHash => 0
	});
	my $ws = $self->_getWorkspace($params->{workspace},{throwErrorIfMissing => 1});
	$objects = [];
	my $objs = $ws->getAllObjects($params->{type});
	foreach my $obj (@{$objs}) {
		if ($obj->command() ne "delete" || $params->{showDeletedObject} == 1) {
			push(@{$objects},$obj->metadata($params->{asHash}));
		}
	}
    #END list_workspace_objects
    my @_bad_returns;
    (ref($objects) eq 'ARRAY') or push(@_bad_returns, "Invalid type for return variable \"objects\" (value was \"$objects\")");
    if (@_bad_returns) {
	my $msg = "Invalid returns passed to list_workspace_objects:\n" . join("", map { "\t$_\n" } @_bad_returns);
	Bio::KBase::Exceptions::ArgumentValidationError->throw(error => $msg,
							       method_name => 'list_workspace_objects');
    }
    return($objects);
}




=head2 set_global_workspace_permissions

  $metadata = $obj->set_global_workspace_permissions($params)

=over 4

=item Parameter and return types

=begin html

<pre>
$params is a set_global_workspace_permissions_params
$metadata is a workspace_metadata
set_global_workspace_permissions_params is a reference to a hash where the following keys are defined:
	new_permission has a value which is a permission
	workspace has a value which is a workspace_id
	auth has a value which is a string
	asHash has a value which is a bool
permission is a string
workspace_id is a string
bool is an int
workspace_metadata is a reference to a list containing 6 items:
	0: (id) a workspace_id
	1: (owner) a username
	2: (moddate) a timestamp
	3: (objects) an int
	4: (user_permission) a permission
	5: (global_permission) a permission
username is a string
timestamp is a string

</pre>

=end html

=begin text

$params is a set_global_workspace_permissions_params
$metadata is a workspace_metadata
set_global_workspace_permissions_params is a reference to a hash where the following keys are defined:
	new_permission has a value which is a permission
	workspace has a value which is a workspace_id
	auth has a value which is a string
	asHash has a value which is a bool
permission is a string
workspace_id is a string
bool is an int
workspace_metadata is a reference to a list containing 6 items:
	0: (id) a workspace_id
	1: (owner) a username
	2: (moddate) a timestamp
	3: (objects) an int
	4: (user_permission) a permission
	5: (global_permission) a permission
username is a string
timestamp is a string


=end text



=item Description

Sets the default permissions for accessing a specified workspace for all users.
Must have admin privelages to change workspace global permissions.

=back

=cut

sub set_global_workspace_permissions
{
    my $self = shift;
    my($params) = @_;

    my @_bad_arguments;
    (ref($params) eq 'HASH') or push(@_bad_arguments, "Invalid type for argument \"params\" (value was \"$params\")");
    if (@_bad_arguments) {
	my $msg = "Invalid arguments passed to set_global_workspace_permissions:\n" . join("", map { "\t$_\n" } @_bad_arguments);
	Bio::KBase::Exceptions::ArgumentValidationError->throw(error => $msg,
							       method_name => 'set_global_workspace_permissions');
    }

    my $ctx = $Bio::KBase::workspaceService::Server::CallContext;
    my($metadata);
    #BEGIN set_global_workspace_permissions
	$self->_setContext($params->{auth}, 'Set workspace global permissions',
						'set_global_workspace_permissions');
	$self->_validateargs($params,["new_permission","workspace"],{
		asHash => 0
	});
	my $ws = $self->_getWorkspace($params->{workspace},{throwErrorIfMissing => 1});
	$ws->setDefaultPermissions($params->{new_permission});
	$metadata = $ws->metadata($params->{asHash});
    #END set_global_workspace_permissions
    my @_bad_returns;
    (ref($metadata) eq 'ARRAY') or push(@_bad_returns, "Invalid type for return variable \"metadata\" (value was \"$metadata\")");
    if (@_bad_returns) {
	my $msg = "Invalid returns passed to set_global_workspace_permissions:\n" . join("", map { "\t$_\n" } @_bad_returns);
	Bio::KBase::Exceptions::ArgumentValidationError->throw(error => $msg,
							       method_name => 'set_global_workspace_permissions');
    }
    return($metadata);
}




=head2 set_workspace_permissions

  $success = $obj->set_workspace_permissions($params)

=over 4

=item Parameter and return types

=begin html

<pre>
$params is a set_workspace_permissions_params
$success is a bool
set_workspace_permissions_params is a reference to a hash where the following keys are defined:
	users has a value which is a reference to a list where each element is a username
	new_permission has a value which is a permission
	workspace has a value which is a workspace_id
	auth has a value which is a string
username is a string
permission is a string
workspace_id is a string
bool is an int

</pre>

=end html

=begin text

$params is a set_workspace_permissions_params
$success is a bool
set_workspace_permissions_params is a reference to a hash where the following keys are defined:
	users has a value which is a reference to a list where each element is a username
	new_permission has a value which is a permission
	workspace has a value which is a workspace_id
	auth has a value which is a string
username is a string
permission is a string
workspace_id is a string
bool is an int


=end text



=item Description

Sets the permissions for a list of users for accessing a specified workspace.
Must have admin privelages to change workspace permissions. Note that only the workspace owner can change the owner's permissions;
any other user's attempt to do will silently fail.

=back

=cut

sub set_workspace_permissions
{
    my $self = shift;
    my($params) = @_;

    my @_bad_arguments;
    (ref($params) eq 'HASH') or push(@_bad_arguments, "Invalid type for argument \"params\" (value was \"$params\")");
    if (@_bad_arguments) {
	my $msg = "Invalid arguments passed to set_workspace_permissions:\n" . join("", map { "\t$_\n" } @_bad_arguments);
	Bio::KBase::Exceptions::ArgumentValidationError->throw(error => $msg,
							       method_name => 'set_workspace_permissions');
    }

    my $ctx = $Bio::KBase::workspaceService::Server::CallContext;
    my($success);
    #BEGIN set_workspace_permissions
	$self->_setContext($params->{auth}, 'Set workspace permissions',
						'set_workspace_permissions');
	$self->_validateargs($params,["users","new_permission","workspace"],{});
	my $ws = $self->_getWorkspace($params->{workspace},{throwErrorIfMissing => 1});
	$ws->setUserPermissions($params->{users},$params->{new_permission});
	$success = 1;
    #END set_workspace_permissions
    my @_bad_returns;
    (!ref($success)) or push(@_bad_returns, "Invalid type for return variable \"success\" (value was \"$success\")");
    if (@_bad_returns) {
	my $msg = "Invalid returns passed to set_workspace_permissions:\n" . join("", map { "\t$_\n" } @_bad_returns);
	Bio::KBase::Exceptions::ArgumentValidationError->throw(error => $msg,
							       method_name => 'set_workspace_permissions');
    }
    return($success);
}




=head2 get_user_settings

  $output = $obj->get_user_settings($params)

=over 4

=item Parameter and return types

=begin html

<pre>
$params is a get_user_settings_params
$output is a user_settings
get_user_settings_params is a reference to a hash where the following keys are defined:
	auth has a value which is a string
user_settings is a reference to a hash where the following keys are defined:
	workspace has a value which is a workspace_id
workspace_id is a string

</pre>

=end html

=begin text

$params is a get_user_settings_params
$output is a user_settings
get_user_settings_params is a reference to a hash where the following keys are defined:
	auth has a value which is a string
user_settings is a reference to a hash where the following keys are defined:
	workspace has a value which is a workspace_id
workspace_id is a string


=end text



=item Description

Retrieves settings for user account, including currently selected workspace

=back

=cut

sub get_user_settings
{
    my $self = shift;
    my($params) = @_;

    my @_bad_arguments;
    (ref($params) eq 'HASH') or push(@_bad_arguments, "Invalid type for argument \"params\" (value was \"$params\")");
    if (@_bad_arguments) {
	my $msg = "Invalid arguments passed to get_user_settings:\n" . join("", map { "\t$_\n" } @_bad_arguments);
	Bio::KBase::Exceptions::ArgumentValidationError->throw(error => $msg,
							       method_name => 'get_user_settings');
    }

    my $ctx = $Bio::KBase::workspaceService::Server::CallContext;
    my($output);
    #BEGIN get_user_settings
	$self->_setContext($params->{auth}, 'Get user settings', 
						'get_user_settings');
	$self->_validateargs($params,[],{});
	my $wsu = $self->_getWorkspaceUser($self->_getUsername(),{createIfMissing => 1});
	$output = $wsu->settings();
    #END get_user_settings
    my @_bad_returns;
    (ref($output) eq 'HASH') or push(@_bad_returns, "Invalid type for return variable \"output\" (value was \"$output\")");
    if (@_bad_returns) {
	my $msg = "Invalid returns passed to get_user_settings:\n" . join("", map { "\t$_\n" } @_bad_returns);
	Bio::KBase::Exceptions::ArgumentValidationError->throw(error => $msg,
							       method_name => 'get_user_settings');
    }
    return($output);
}




=head2 set_user_settings

  $output = $obj->set_user_settings($params)

=over 4

=item Parameter and return types

=begin html

<pre>
$params is a set_user_settings_params
$output is a user_settings
set_user_settings_params is a reference to a hash where the following keys are defined:
	setting has a value which is a string
	value has a value which is a string
	auth has a value which is a string
user_settings is a reference to a hash where the following keys are defined:
	workspace has a value which is a workspace_id
workspace_id is a string

</pre>

=end html

=begin text

$params is a set_user_settings_params
$output is a user_settings
set_user_settings_params is a reference to a hash where the following keys are defined:
	setting has a value which is a string
	value has a value which is a string
	auth has a value which is a string
user_settings is a reference to a hash where the following keys are defined:
	workspace has a value which is a workspace_id
workspace_id is a string


=end text



=item Description

Retrieves settings for user account, including currently selected workspace

=back

=cut

sub set_user_settings
{
    my $self = shift;
    my($params) = @_;

    my @_bad_arguments;
    (ref($params) eq 'HASH') or push(@_bad_arguments, "Invalid type for argument \"params\" (value was \"$params\")");
    if (@_bad_arguments) {
	my $msg = "Invalid arguments passed to set_user_settings:\n" . join("", map { "\t$_\n" } @_bad_arguments);
	Bio::KBase::Exceptions::ArgumentValidationError->throw(error => $msg,
							       method_name => 'set_user_settings');
    }

    my $ctx = $Bio::KBase::workspaceService::Server::CallContext;
    my($output);
    #BEGIN set_user_settings
	$self->_setContext($params->{auth}, 'Set user settings',
						'set_user_settings');
	$self->_validateargs($params,["setting","value"],{});
	my $wsu = $self->_getWorkspaceUser($self->_getUsername(),{createIfMissing => 1});
	$wsu->updateSettings($params->{setting},$params->{value});
	$output = $wsu->settings();
    #END set_user_settings
    my @_bad_returns;
    (ref($output) eq 'HASH') or push(@_bad_returns, "Invalid type for return variable \"output\" (value was \"$output\")");
    if (@_bad_returns) {
	my $msg = "Invalid returns passed to set_user_settings:\n" . join("", map { "\t$_\n" } @_bad_returns);
	Bio::KBase::Exceptions::ArgumentValidationError->throw(error => $msg,
							       method_name => 'set_user_settings');
    }
    return($output);
}




=head2 queue_job

  $job = $obj->queue_job($params)

=over 4

=item Parameter and return types

=begin html

<pre>
$params is a queue_job_params
$job is a JobObject
queue_job_params is a reference to a hash where the following keys are defined:
	auth has a value which is a string
	state has a value which is a string
	type has a value which is a string
	queuecommand has a value which is a string
	jobdata has a value which is a reference to a hash where the key is a string and the value is a string
JobObject is a reference to a hash where the following keys are defined:
	id has a value which is a job_id
	type has a value which is a string
	auth has a value which is a string
	status has a value which is a string
	jobdata has a value which is a reference to a hash where the key is a string and the value is a string
	queuetime has a value which is a string
	starttime has a value which is a string
	completetime has a value which is a string
	owner has a value which is a string
	queuecommand has a value which is a string
job_id is a string

</pre>

=end html

=begin text

$params is a queue_job_params
$job is a JobObject
queue_job_params is a reference to a hash where the following keys are defined:
	auth has a value which is a string
	state has a value which is a string
	type has a value which is a string
	queuecommand has a value which is a string
	jobdata has a value which is a reference to a hash where the key is a string and the value is a string
JobObject is a reference to a hash where the following keys are defined:
	id has a value which is a job_id
	type has a value which is a string
	auth has a value which is a string
	status has a value which is a string
	jobdata has a value which is a reference to a hash where the key is a string and the value is a string
	queuetime has a value which is a string
	starttime has a value which is a string
	completetime has a value which is a string
	owner has a value which is a string
	queuecommand has a value which is a string
job_id is a string


=end text



=item Description

Queues a new job in the workspace.

=back

=cut

sub queue_job
{
    my $self = shift;
    my($params) = @_;

    my @_bad_arguments;
    (ref($params) eq 'HASH') or push(@_bad_arguments, "Invalid type for argument \"params\" (value was \"$params\")");
    if (@_bad_arguments) {
	my $msg = "Invalid arguments passed to queue_job:\n" . join("", map { "\t$_\n" } @_bad_arguments);
	Bio::KBase::Exceptions::ArgumentValidationError->throw(error => $msg,
							       method_name => 'queue_job');
    }

    my $ctx = $Bio::KBase::workspaceService::Server::CallContext;
    my($job);
    #BEGIN queue_job
<<<<<<< HEAD
	$self->_setContext($params->{auth});
	$params = $self->_validateargs($params,["type"],{
		"state" => "queued",
		jobdata => {},
		queuecommand => "unknown"
	});
	#Obtaining new job ID
	my $id = $self->_get_new_id("job.");
	#Checking that job doesn't already exist
	my $cursor = $self->_mongodb()->get_collection('jobObjects')->find({id => $id});
	while (my $object = $cursor->next) {
		if ($id =~ m/job\.(\d+)/) {
			my $num = $1;
			$num++;
			$id = "job.".$num;
		}
		print stderr "Getting new ID:".$id."\n";
		$cursor = $self->_mongodb()->get_collection('jobObjects')->find({id => $id});
	}
	#Inserting jobs in database
	$job = {
=======
    $self->_setContext($ctx,$params);
    $params = $self->_validateargs($params,["type"],{
    	"state" => "queued",
    	jobdata => {},
    	queuecommand => "unknown"
    });
    #Obtaining new job ID
    $id = "job.13000";
    my $cursor = $self->_mongodb()->get_collection('jobObjects')->find({id => $id});
    while (my $object = $cursor->next) {
    	if ($id =~ m/job\.(\d+)/) {
    		my $num = $1;
    		$num++;
    		$id = "job.".$num;
    	}
    	#print stderr "Getting new ID:".$id."\n";
    	$cursor = $self->_mongodb()->get_collection('jobObjects')->find({id => $id});
    }
    #Inserting jobs in database
    $job = {
>>>>>>> 133c04e8
		id => $id,
		type => $params->{type},
		auth => $params->{auth},
		status => $params->{"state"},
		jobdata => $params->{jobdata},
		queuetime => DateTime->now()->datetime(),
		owner => $self->_getUsername(),
		queuecommand => $params->{queuecommand}
	};
	$self->_mongodb()->get_collection('jobObjects')->insert($job);
    #END queue_job
    my @_bad_returns;
    (ref($job) eq 'HASH') or push(@_bad_returns, "Invalid type for return variable \"job\" (value was \"$job\")");
    if (@_bad_returns) {
	my $msg = "Invalid returns passed to queue_job:\n" . join("", map { "\t$_\n" } @_bad_returns);
	Bio::KBase::Exceptions::ArgumentValidationError->throw(error => $msg,
							       method_name => 'queue_job');
    }
    return($job);
}




=head2 set_job_status

  $job = $obj->set_job_status($params)

=over 4

=item Parameter and return types

=begin html

<pre>
$params is a set_job_status_params
$job is a JobObject
set_job_status_params is a reference to a hash where the following keys are defined:
	jobid has a value which is a string
	status has a value which is a string
	auth has a value which is a string
	currentStatus has a value which is a string
	jobdata has a value which is a reference to a hash where the key is a string and the value is a string
JobObject is a reference to a hash where the following keys are defined:
	id has a value which is a job_id
	type has a value which is a string
	auth has a value which is a string
	status has a value which is a string
	jobdata has a value which is a reference to a hash where the key is a string and the value is a string
	queuetime has a value which is a string
	starttime has a value which is a string
	completetime has a value which is a string
	owner has a value which is a string
	queuecommand has a value which is a string
job_id is a string

</pre>

=end html

=begin text

$params is a set_job_status_params
$job is a JobObject
set_job_status_params is a reference to a hash where the following keys are defined:
	jobid has a value which is a string
	status has a value which is a string
	auth has a value which is a string
	currentStatus has a value which is a string
	jobdata has a value which is a reference to a hash where the key is a string and the value is a string
JobObject is a reference to a hash where the following keys are defined:
	id has a value which is a job_id
	type has a value which is a string
	auth has a value which is a string
	status has a value which is a string
	jobdata has a value which is a reference to a hash where the key is a string and the value is a string
	queuetime has a value which is a string
	starttime has a value which is a string
	completetime has a value which is a string
	owner has a value which is a string
	queuecommand has a value which is a string
job_id is a string


=end text



=item Description

Changes the current status of a currently queued jobs 
Used to manage jobs by ensuring multiple server don't claim the same job.

=back

=cut

sub set_job_status
{
    my $self = shift;
    my($params) = @_;

    my @_bad_arguments;
    (ref($params) eq 'HASH') or push(@_bad_arguments, "Invalid type for argument \"params\" (value was \"$params\")");
    if (@_bad_arguments) {
	my $msg = "Invalid arguments passed to set_job_status:\n" . join("", map { "\t$_\n" } @_bad_arguments);
	Bio::KBase::Exceptions::ArgumentValidationError->throw(error => $msg,
							       method_name => 'set_job_status');
    }

    my $ctx = $Bio::KBase::workspaceService::Server::CallContext;
    my($job);
    #BEGIN set_job_status
	$self->_setContext($params->{auth});
	$self->_validateargs($params,["jobid","status"],{
		currentStatus => undef,
		jobdata => {}
	});
	my $peviousStatus = $params->{currentStatus};
	my $timevar;
	#Checking status validity
	if (!defined($peviousStatus)) {
		if ($params->{status} eq "queued") {
			$peviousStatus = "done";
		} elsif ($params->{status} eq "running") {
			$peviousStatus = "queued";
		} elsif ($params->{status} eq "done") {
			$peviousStatus = "running";
		}
	}
	if ($params->{status} eq "queued") {
		$timevar = "queuetime";
	} elsif ($params->{status} eq "running") {
		$timevar = "starttime";
	} elsif ($params->{status} eq "done" || $params->{status} eq "error" || $params->{status} eq "crash" || $params->{status} eq "delete") {
		$timevar = "completetime";
	} else {
		my $msg = "Input status not valid!";
		Bio::KBase::Exceptions::ArgumentValidationError->throw(error => $msg,method_name => 'set_job_status');
	}
	my $cursor = $self->_mongodb()->get_collection('jobObjects')->find({id => $params->{jobid}});
	my $obj = $cursor->next;
	$job = {};
	my $attributes = [qw(id type auth status jobdata queuetime starttime completetime owner queuecommand)];
	foreach my $attribute (@{$attributes}) {
		if (defined($obj->{$attribute})) {
			$job->{$attribute} = $obj->{$attribute};
		}
	}
	if ($params->{status} eq "delete") {
		my $query = {status => $peviousStatus,id => $params->{jobid}};
		if ($self->_getUsername() ne "workspaceroot") {
			$query->{owner} = $self->_getUsername();
		}
		$self->_mongodb()->get_collection('jobObjects')->remove($query);
		$job->{status} = "deleted";
	} else {
		#Checking that job doesn't already exist
		if (!defined($job)) {
			my $msg = "Job not found!";
			Bio::KBase::Exceptions::ArgumentValidationError->throw(error => $msg,method_name => 'set_job_status');
		}
		#Updating job
		if (defined($params->{jobdata})) {
			foreach my $key (keys(%{$params->{jobdata}})) {
				$job->{jobdata}->{$key} = $params->{jobdata}->{$key};
			}
		}
		$job->{status} = $params->{status};
		$job->{$timevar} = DateTime->now()->datetime();
		$self->_updateDB("jobObjects",{status => $peviousStatus,id => $params->{jobid}},{'$set' => {'status' => $params->{status},$timevar => $job->{$timevar},'jobdata' => $job->{jobdata}}});
	}
	my $JSON = JSON::XS->new->utf8(1);
	$job = $JSON->decode($JSON->encode($job));
    #END set_job_status
    my @_bad_returns;
    (ref($job) eq 'HASH') or push(@_bad_returns, "Invalid type for return variable \"job\" (value was \"$job\")");
    if (@_bad_returns) {
	my $msg = "Invalid returns passed to set_job_status:\n" . join("", map { "\t$_\n" } @_bad_returns);
	Bio::KBase::Exceptions::ArgumentValidationError->throw(error => $msg,
							       method_name => 'set_job_status');
    }
    return($job);
}




=head2 get_jobs

  $jobs = $obj->get_jobs($params)

=over 4

=item Parameter and return types

=begin html

<pre>
$params is a get_jobs_params
$jobs is a reference to a list where each element is a JobObject
get_jobs_params is a reference to a hash where the following keys are defined:
	jobids has a value which is a reference to a list where each element is a string
	type has a value which is a string
	status has a value which is a string
	auth has a value which is a string
JobObject is a reference to a hash where the following keys are defined:
	id has a value which is a job_id
	type has a value which is a string
	auth has a value which is a string
	status has a value which is a string
	jobdata has a value which is a reference to a hash where the key is a string and the value is a string
	queuetime has a value which is a string
	starttime has a value which is a string
	completetime has a value which is a string
	owner has a value which is a string
	queuecommand has a value which is a string
job_id is a string

</pre>

=end html

=begin text

$params is a get_jobs_params
$jobs is a reference to a list where each element is a JobObject
get_jobs_params is a reference to a hash where the following keys are defined:
	jobids has a value which is a reference to a list where each element is a string
	type has a value which is a string
	status has a value which is a string
	auth has a value which is a string
JobObject is a reference to a hash where the following keys are defined:
	id has a value which is a job_id
	type has a value which is a string
	auth has a value which is a string
	status has a value which is a string
	jobdata has a value which is a reference to a hash where the key is a string and the value is a string
	queuetime has a value which is a string
	starttime has a value which is a string
	completetime has a value which is a string
	owner has a value which is a string
	queuecommand has a value which is a string
job_id is a string


=end text



=item Description



=back

=cut

sub get_jobs
{
    my $self = shift;
    my($params) = @_;

    my @_bad_arguments;
    (ref($params) eq 'HASH') or push(@_bad_arguments, "Invalid type for argument \"params\" (value was \"$params\")");
    if (@_bad_arguments) {
	my $msg = "Invalid arguments passed to get_jobs:\n" . join("", map { "\t$_\n" } @_bad_arguments);
	Bio::KBase::Exceptions::ArgumentValidationError->throw(error => $msg,
							       method_name => 'get_jobs');
    }

    my $ctx = $Bio::KBase::workspaceService::Server::CallContext;
    my($jobs);
    #BEGIN get_jobs
	$self->_setContext($params->{auth});
	$self->_validateargs($params,[],{
		status => undef,
		jobids => undef,
		type => undef
	});
	my $query = {};
	if (defined($params->{status})) {
		$query->{status} = $params->{status};
	}
	if (defined($params->{type})) {
		$query->{type} = $params->{type};
	}
	if (defined($params->{jobids})) {
		$query->{id} = {'$in' => $params->{jobids}};
	}
	if ($self->_getUsername() ne "workspaceroot") {
		$query->{owner} = $self->_getUsername();
	}
	my $cursor = $self->_mongodb()->get_collection('jobObjects')->find($query);
	$jobs = [];
	while (my $object = $cursor->next) {
		my $keys = [qw(
			type id ws auth status queuetime owner requeuetime starttime completetime jobdata queuecommand
		)];
		my $newobj = {};
		foreach my $key (@{$keys}) {
			if (defined($object->{$key})) {
				$newobj->{$key} = $object->{$key};
			}
		}
		push(@{$jobs},$newobj);
	}
    #END get_jobs
    my @_bad_returns;
    (ref($jobs) eq 'ARRAY') or push(@_bad_returns, "Invalid type for return variable \"jobs\" (value was \"$jobs\")");
    if (@_bad_returns) {
	my $msg = "Invalid returns passed to get_jobs:\n" . join("", map { "\t$_\n" } @_bad_returns);
	Bio::KBase::Exceptions::ArgumentValidationError->throw(error => $msg,
							       method_name => 'get_jobs');
    }
    return($jobs);
}




=head2 get_types

  $types = $obj->get_types()

=over 4

=item Parameter and return types

=begin html

<pre>
$types is a reference to a list where each element is a string

</pre>

=end html

=begin text

$types is a reference to a list where each element is a string


=end text



=item Description

Returns a list of all permanent and optional types currently accepted by the workspace service.
An object cannot be saved in any workspace if it's type is not on this list.

=back

=cut

sub get_types
{
    my $self = shift;

    my $ctx = $Bio::KBase::workspaceService::Server::CallContext;
    my($types);
    #BEGIN get_types
	$types = [keys(%{$self->_permanentTypes()})];
	my $cursor = $self->_mongodb()->get_collection('typeObjects')->find({});
	while (my $object = $cursor->next) {
		push(@{$types},$object->{id});
	}
    #END get_types
    my @_bad_returns;
    (ref($types) eq 'ARRAY') or push(@_bad_returns, "Invalid type for return variable \"types\" (value was \"$types\")");
    if (@_bad_returns) {
	my $msg = "Invalid returns passed to get_types:\n" . join("", map { "\t$_\n" } @_bad_returns);
	Bio::KBase::Exceptions::ArgumentValidationError->throw(error => $msg,
							       method_name => 'get_types');
    }
    return($types);
}




=head2 add_type

  $success = $obj->add_type($params)

=over 4

=item Parameter and return types

=begin html

<pre>
$params is an add_type_params
$success is a bool
add_type_params is a reference to a hash where the following keys are defined:
	type has a value which is a string
	auth has a value which is a string
bool is an int

</pre>

=end html

=begin text

$params is an add_type_params
$success is a bool
add_type_params is a reference to a hash where the following keys are defined:
	type has a value which is a string
	auth has a value which is a string
bool is an int


=end text



=item Description

Adds a new custom type to the workspace service, so that objects of this type may be retreived.
Cannot add a type that already exists.

=back

=cut

sub add_type
{
    my $self = shift;
    my($params) = @_;

    my @_bad_arguments;
    (ref($params) eq 'HASH') or push(@_bad_arguments, "Invalid type for argument \"params\" (value was \"$params\")");
    if (@_bad_arguments) {
	my $msg = "Invalid arguments passed to add_type:\n" . join("", map { "\t$_\n" } @_bad_arguments);
	Bio::KBase::Exceptions::ArgumentValidationError->throw(error => $msg,
							       method_name => 'add_type');
    }

    my $ctx = $Bio::KBase::workspaceService::Server::CallContext;
    my($success);
    #BEGIN add_type
	$self->_setContext($params->{auth}, 'Add new type', 'add_type');
	$self->_validateargs($params,["type"],{});
	$self->_validateTypeName($params->{type});
	if (defined($self->_permanentTypes()->{$params->{type}})) {
		my $msg = "Trying to add a type that already exists!";
		Bio::KBase::Exceptions::ArgumentValidationError->throw(error => $msg,method_name => 'queue_job');
	}
	my $cursor = $self->_mongodb()->get_collection('typeObjects')->find({id => $params->{type}});
	if (my $object = $cursor->next) {
		my $msg = "Trying to add a type that already exists!";
		Bio::KBase::Exceptions::ArgumentValidationError->throw(error => $msg,method_name => 'queue_job');
	}
	$self->_mongodb()->get_collection('typeObjects')->insert({
		id => $params->{type},
		owner => $self->_getUsername(),
		moddate => DateTime->now()->datetime(),
		permanent => 0
	});
	$success = 1;
    #END add_type
    my @_bad_returns;
    (!ref($success)) or push(@_bad_returns, "Invalid type for return variable \"success\" (value was \"$success\")");
    if (@_bad_returns) {
	my $msg = "Invalid returns passed to add_type:\n" . join("", map { "\t$_\n" } @_bad_returns);
	Bio::KBase::Exceptions::ArgumentValidationError->throw(error => $msg,
							       method_name => 'add_type');
    }
    return($success);
}




=head2 remove_type

  $success = $obj->remove_type($params)

=over 4

=item Parameter and return types

=begin html

<pre>
$params is a remove_type_params
$success is a bool
remove_type_params is a reference to a hash where the following keys are defined:
	type has a value which is a string
	auth has a value which is a string
bool is an int

</pre>

=end html

=begin text

$params is a remove_type_params
$success is a bool
remove_type_params is a reference to a hash where the following keys are defined:
	type has a value which is a string
	auth has a value which is a string
bool is an int


=end text



=item Description

Removes a custom type from the workspace service.
Permanent types cannot be removed.

=back

=cut

sub remove_type
{
    my $self = shift;
    my($params) = @_;

    my @_bad_arguments;
    (ref($params) eq 'HASH') or push(@_bad_arguments, "Invalid type for argument \"params\" (value was \"$params\")");
    if (@_bad_arguments) {
	my $msg = "Invalid arguments passed to remove_type:\n" . join("", map { "\t$_\n" } @_bad_arguments);
	Bio::KBase::Exceptions::ArgumentValidationError->throw(error => $msg,
							       method_name => 'remove_type');
    }

    my $ctx = $Bio::KBase::workspaceService::Server::CallContext;
    my($success);
    #BEGIN remove_type
	$self->_setContext($params->{auth}, 'Remove type', 'remove_type');
	$self->_validateargs($params,["type"],{});
	my $cursor = $self->_mongodb()->get_collection('typeObjects')->find({id => $params->{type},permanent => 0});
	if (my $object = $cursor->next) {
		$self->_mongodb()->get_collection('typeObjects')->remove({id => $params->{type}});
	} else {
		my $msg = "Trying to remove a type that doesn't exist  or a permanent type!";
		Bio::KBase::Exceptions::ArgumentValidationError->throw(error => $msg,method_name => 'queue_job');
	}
	$success = 1;
    #END remove_type
    my @_bad_returns;
    (!ref($success)) or push(@_bad_returns, "Invalid type for return variable \"success\" (value was \"$success\")");
    if (@_bad_returns) {
	my $msg = "Invalid returns passed to remove_type:\n" . join("", map { "\t$_\n" } @_bad_returns);
	Bio::KBase::Exceptions::ArgumentValidationError->throw(error => $msg,
							       method_name => 'remove_type');
    }
    return($success);
}




=head2 patch

  $success = $obj->patch($params)

=over 4

=item Parameter and return types

=begin html

<pre>
$params is a patch_params
$success is a bool
patch_params is a reference to a hash where the following keys are defined:
	patch_id has a value which is a string
	auth has a value which is a string
bool is an int

</pre>

=end html

=begin text

$params is a patch_params
$success is a bool
patch_params is a reference to a hash where the following keys are defined:
	patch_id has a value which is a string
	auth has a value which is a string
bool is an int


=end text



=item Description

This function patches the database after an update. Called remotely, but only callable by the admin user.

=back

=cut

sub patch
{
    my $self = shift;
    my($params) = @_;

    my @_bad_arguments;
    (ref($params) eq 'HASH') or push(@_bad_arguments, "Invalid type for argument \"params\" (value was \"$params\")");
    if (@_bad_arguments) {
	my $msg = "Invalid arguments passed to patch:\n" . join("", map { "\t$_\n" } @_bad_arguments);
	Bio::KBase::Exceptions::ArgumentValidationError->throw(error => $msg,
							       method_name => 'patch');
    }

    my $ctx = $Bio::KBase::workspaceService::Server::CallContext;
    my($success);
    #BEGIN patch
	$self->_setContext($params->{auth});
	$self->_validateargs($params,["patch_id"],{});
	if ($self->_getUsername() ne "workspaceroot") {
		my $msg = "Only root user can run the patch command!";
		Bio::KBase::Exceptions::ArgumentValidationError->throw(error => $msg,method_name => 'add_type');
	}
	$self->_patch($params);
	$success = 1;
    #END patch
    my @_bad_returns;
    (!ref($success)) or push(@_bad_returns, "Invalid type for return variable \"success\" (value was \"$success\")");
    if (@_bad_returns) {
	my $msg = "Invalid returns passed to patch:\n" . join("", map { "\t$_\n" } @_bad_returns);
	Bio::KBase::Exceptions::ArgumentValidationError->throw(error => $msg,
							       method_name => 'patch');
    }
    return($success);
}




=head2 version 

  $return = $obj->version()

=over 4

=item Parameter and return types

=begin html

<pre>
$return is a string
</pre>

=end html

=begin text

$return is a string

=end text

=item Description

Return the module version. This is a Semantic Versioning number.

=back

=cut

sub version {
    return $VERSION;
}

=head1 TYPES



=head2 bool

=over 4



=item Description

indicates true or false values, false <= 0, true >=1


=item Definition

=begin html

<pre>
an int
</pre>

=end html

=begin text

an int

=end text

=back



=head2 job_id

=over 4



=item Description

ID of a job object


=item Definition

=begin html

<pre>
a string
</pre>

=end html

=begin text

a string

=end text

=back



=head2 workspace_id

=over 4



=item Description

A string used as an ID for a workspace. Any string consisting of alphanumeric characters and "_" is acceptable


=item Definition

=begin html

<pre>
a string
</pre>

=end html

=begin text

a string

=end text

=back



=head2 object_type

=over 4



=item Description

A string indicating the "type" of an object stored in a workspace. Acceptable types are returned by the "get_types()" command


=item Definition

=begin html

<pre>
a string
</pre>

=end html

=begin text

a string

=end text

=back



=head2 object_id

=over 4



=item Description

ID of an object stored in the workspace. Any string consisting of alphanumeric characters and "-" is acceptable


=item Definition

=begin html

<pre>
a string
</pre>

=end html

=begin text

a string

=end text

=back



=head2 permission

=over 4



=item Description

Single letter indicating permissions on access to workspace. Options are: 'a' for administative access, 'w' for read/write access, 'r' for read access, and 'n' for no access. For default permissions (e.g. permissions for any user) only 'n' and 'r' are allowed.


=item Definition

=begin html

<pre>
a string
</pre>

=end html

=begin text

a string

=end text

=back



=head2 username

=over 4



=item Description

Login name of KBase useraccount to which permissions for workspaces are mapped


=item Definition

=begin html

<pre>
a string
</pre>

=end html

=begin text

a string

=end text

=back



=head2 timestamp

=over 4



=item Description

Exact time for workspace operations. e.g. 2012-12-17T23:24:06


=item Definition

=begin html

<pre>
a string
</pre>

=end html

=begin text

a string

=end text

=back



=head2 workspace_ref

=over 4



=item Description

A 36 character string referring to a particular instance of an object in a workspace that lasts forever. Objects should always be retreivable using this ID


=item Definition

=begin html

<pre>
a string
</pre>

=end html

=begin text

a string

=end text

=back



=head2 ObjectData

=over 4



=item Description

Generic definition for object data stored in the workspace
Data objects stored in the workspace could be either a string or a reference to a complex perl data structure. So we can't really formulate a strict type definition for this data.

version - for complex data structures, the datastructure should include a version number to enable tracking of changes that may occur to the structure of the data over time


=item Definition

=begin html

<pre>
a reference to a hash where the following keys are defined:
version has a value which is an int

</pre>

=end html

=begin text

a reference to a hash where the following keys are defined:
version has a value which is an int


=end text

=back



=head2 object_metadata

=over 4



=item Description

Meta data associated with an object stored in a workspace.

        object_id id - ID of the object assigned by the user or retreived from the IDserver (e.g. kb|g.0)
        object_type type - type of the object (e.g. Genome)
        timestamp moddate - date when the object was modified by the user (e.g. 2012-12-17T23:24:06)
        int instance - instance of the object, which is equal to the number of times the user has overwritten the object
        string command - name of the command last used to modify or create the object
        username lastmodifier - name of the user who last modified the object
        username owner - name of the user who owns (who created) this object
        workspace_id workspace - ID of the workspace in which the object is currently stored
        workspace_ref ref - a 36 character ID that provides permanent undeniable access to this specific instance of this object
        string chsum - checksum of the associated data object
        mapping<string,string> metadata - custom metadata entered for data object during save operation


=item Definition

=begin html

<pre>
a reference to a list containing 11 items:
0: (id) an object_id
1: (type) an object_type
2: (moddate) a timestamp
3: (instance) an int
4: (command) a string
5: (lastmodifier) a username
6: (owner) a username
7: (workspace) a workspace_id
8: (ref) a workspace_ref
9: (chsum) a string
10: (metadata) a reference to a hash where the key is a string and the value is a string

</pre>

=end html

=begin text

a reference to a list containing 11 items:
0: (id) an object_id
1: (type) an object_type
2: (moddate) a timestamp
3: (instance) an int
4: (command) a string
5: (lastmodifier) a username
6: (owner) a username
7: (workspace) a workspace_id
8: (ref) a workspace_ref
9: (chsum) a string
10: (metadata) a reference to a hash where the key is a string and the value is a string


=end text

=back



=head2 workspace_metadata

=over 4



=item Description

Meta data associated with a workspace.

        workspace_id id - ID of the object assigned by the user or retreived from the IDserver (e.g. kb|g.0)
        username owner - name of the user who owns (who created) this object
        timestamp moddate - date when the workspace was last modified
        int objects - number of objects currently stored in the workspace
        permission user_permission - permissions for the currently logged user for the workspace
        permission global_permission - default permissions for the workspace for all KBase users


=item Definition

=begin html

<pre>
a reference to a list containing 6 items:
0: (id) a workspace_id
1: (owner) a username
2: (moddate) a timestamp
3: (objects) an int
4: (user_permission) a permission
5: (global_permission) a permission

</pre>

=end html

=begin text

a reference to a list containing 6 items:
0: (id) a workspace_id
1: (owner) a username
2: (moddate) a timestamp
3: (objects) an int
4: (user_permission) a permission
5: (global_permission) a permission


=end text

=back



=head2 JobObject

=over 4



=item Description

Data structures for a job object

job_id id - ID of the job object
string type - type of the job
string auth - authentication token of job owner
string status - current status of job
mapping<string,string> jobdata;
string queuetime - time when job was queued
string starttime - time when job started running
string completetime - time when the job was completed
string owner - owner of the job
string queuecommand - command used to queue job


=item Definition

=begin html

<pre>
a reference to a hash where the following keys are defined:
id has a value which is a job_id
type has a value which is a string
auth has a value which is a string
status has a value which is a string
jobdata has a value which is a reference to a hash where the key is a string and the value is a string
queuetime has a value which is a string
starttime has a value which is a string
completetime has a value which is a string
owner has a value which is a string
queuecommand has a value which is a string

</pre>

=end html

=begin text

a reference to a hash where the following keys are defined:
id has a value which is a job_id
type has a value which is a string
auth has a value which is a string
status has a value which is a string
jobdata has a value which is a reference to a hash where the key is a string and the value is a string
queuetime has a value which is a string
starttime has a value which is a string
completetime has a value which is a string
owner has a value which is a string
queuecommand has a value which is a string


=end text

=back



=head2 user_settings

=over 4



=item Description

Settings for user accounts stored in the workspace

        workspace_id workspace - the workspace currently selected by the user


=item Definition

=begin html

<pre>
a reference to a hash where the following keys are defined:
workspace has a value which is a workspace_id

</pre>

=end html

=begin text

a reference to a hash where the following keys are defined:
workspace has a value which is a workspace_id


=end text

=back



=head2 load_media_from_bio_params

=over 4



=item Description

Input parameters for the "load_media_from_bio" function.

        workspace_id mediaWS - ID of workspace where media will be loaded (an optional argument with default "KBaseMedia")
        object_id bioid - ID of biochemistry from which media will be loaded (an optional argument with default "default")
        workspace_id bioWS - ID of workspace with biochemistry from which media will be loaded (an optional argument with default "kbase")
        bool clearExisting - A boolean indicating if existing media in the specified workspace should be cleared (an optional argument with default "0")
        bool overwrite - A boolean indicating if a matching existing media should be overwritten (an optional argument with default "0")


=item Definition

=begin html

<pre>
a reference to a hash where the following keys are defined:
mediaWS has a value which is a workspace_id
bioid has a value which is an object_id
bioWS has a value which is a workspace_id
clearExisting has a value which is a bool
overwrite has a value which is a bool
auth has a value which is a string
asHash has a value which is a bool

</pre>

=end html

=begin text

a reference to a hash where the following keys are defined:
mediaWS has a value which is a workspace_id
bioid has a value which is an object_id
bioWS has a value which is a workspace_id
clearExisting has a value which is a bool
overwrite has a value which is a bool
auth has a value which is a string
asHash has a value which is a bool


=end text

=back



=head2 import_bio_params

=over 4



=item Description

Input parameters for the "import_bio" function.

        object_id bioid - ID of biochemistry to be imported (an optional argument with default "default")
        workspace_id bioWS - ID of workspace to which biochemistry will be imported (an optional argument with default "kbase")
        string url - URL from which biochemistry should be retrieved
        bool compressed - boolean indicating if biochemistry is compressed
        bool overwrite - A boolean indicating if a matching existing biochemistry should be overwritten (an optional argument with default "0")


=item Definition

=begin html

<pre>
a reference to a hash where the following keys are defined:
bioid has a value which is an object_id
bioWS has a value which is a workspace_id
url has a value which is a string
compressed has a value which is a bool
clearExisting has a value which is a bool
overwrite has a value which is a bool
auth has a value which is a string
asHash has a value which is a bool

</pre>

=end html

=begin text

a reference to a hash where the following keys are defined:
bioid has a value which is an object_id
bioWS has a value which is a workspace_id
url has a value which is a string
compressed has a value which is a bool
clearExisting has a value which is a bool
overwrite has a value which is a bool
auth has a value which is a string
asHash has a value which is a bool


=end text

=back



=head2 import_map_params

=over 4



=item Description

Input parameters for the "import_map" function.

        object_id mapid - ID of mapping to be imported (an optional argument with default "default")
        workspace_id mapWS - ID of workspace to which mapping will be imported (an optional argument with default "kbase")
        string url - URL from which mapping should be retrieved
        bool compressed - boolean indicating if mapping is compressed
        bool overwrite - A boolean indicating if a matching existing mapping should be overwritten (an optional argument with default "0")


=item Definition

=begin html

<pre>
a reference to a hash where the following keys are defined:
bioid has a value which is an object_id
bioWS has a value which is a workspace_id
mapid has a value which is an object_id
mapWS has a value which is a workspace_id
url has a value which is a string
compressed has a value which is a bool
overwrite has a value which is a bool
auth has a value which is a string
asHash has a value which is a bool

</pre>

=end html

=begin text

a reference to a hash where the following keys are defined:
bioid has a value which is an object_id
bioWS has a value which is a workspace_id
mapid has a value which is an object_id
mapWS has a value which is a workspace_id
url has a value which is a string
compressed has a value which is a bool
overwrite has a value which is a bool
auth has a value which is a string
asHash has a value which is a bool


=end text

=back



=head2 save_object_params

=over 4



=item Description

Input parameters for the "save_objects function.

        object_type type - type of the object to be saved (an essential argument)
        workspace_id workspace - ID of the workspace where the object is to be saved (an essential argument)
        object_id id - ID behind which the object will be saved in the workspace (an essential argument)
        ObjectData data - string or reference to complex datastructure to be saved in the workspace (an essential argument)
        string command - the name of the KBase command that is calling the "save_object" function (an optional argument with default "unknown")
        mapping<string,string> metadata - a hash of metadata to be associated with the object (an optional argument with default "{}")
        string auth - the authentication token of the KBase account to associate this save command
        bool retrieveFromURL - a flag indicating that the "data" argument contains a URL from which the actual data should be downloaded (an optional argument with default "0")
        bool json - a flag indicating if the input data is encoded as a JSON string (an optional argument with default "0")
        bool compressed - a flag indicating if the input data in zipped (an optional argument with default "0")
        bool asHash - a boolean indicating if metadata should be returned as a hash


=item Definition

=begin html

<pre>
a reference to a hash where the following keys are defined:
id has a value which is an object_id
type has a value which is an object_type
data has a value which is an ObjectData
workspace has a value which is a workspace_id
command has a value which is a string
metadata has a value which is a reference to a hash where the key is a string and the value is a string
auth has a value which is a string
json has a value which is a bool
compressed has a value which is a bool
retrieveFromURL has a value which is a bool
asHash has a value which is a bool

</pre>

=end html

=begin text

a reference to a hash where the following keys are defined:
id has a value which is an object_id
type has a value which is an object_type
data has a value which is an ObjectData
workspace has a value which is a workspace_id
command has a value which is a string
metadata has a value which is a reference to a hash where the key is a string and the value is a string
auth has a value which is a string
json has a value which is a bool
compressed has a value which is a bool
retrieveFromURL has a value which is a bool
asHash has a value which is a bool


=end text

=back



=head2 delete_object_params

=over 4



=item Description

Input parameters for the "delete_object" function.

        object_type type - type of the object to be deleted (an essential argument)
        workspace_id workspace - ID of the workspace where the object is to be deleted (an essential argument)
        object_id id - ID of the object to be deleted (an essential argument)
        string auth - the authentication token of the KBase account to associate this deletion command
        bool asHash - a boolean indicating if metadata should be returned as a hash


=item Definition

=begin html

<pre>
a reference to a hash where the following keys are defined:
id has a value which is an object_id
type has a value which is an object_type
workspace has a value which is a workspace_id
auth has a value which is a string
asHash has a value which is a bool

</pre>

=end html

=begin text

a reference to a hash where the following keys are defined:
id has a value which is an object_id
type has a value which is an object_type
workspace has a value which is a workspace_id
auth has a value which is a string
asHash has a value which is a bool


=end text

=back



=head2 delete_object_permanently_params

=over 4



=item Description

Input parameters for the "delete_object_permanently" function.

        object_type type - type of the object to be permanently deleted (an essential argument)
        workspace_id workspace - ID of the workspace where the object is to be permanently deleted (an essential argument)
        object_id id - ID of the object to be permanently deleted (an essential argument)
        string auth - the authentication token of the KBase account to associate with this permanent deletion command
        bool asHash - a boolean indicating if metadata should be returned as a hash


=item Definition

=begin html

<pre>
a reference to a hash where the following keys are defined:
id has a value which is an object_id
type has a value which is an object_type
workspace has a value which is a workspace_id
auth has a value which is a string
asHash has a value which is a bool

</pre>

=end html

=begin text

a reference to a hash where the following keys are defined:
id has a value which is an object_id
type has a value which is an object_type
workspace has a value which is a workspace_id
auth has a value which is a string
asHash has a value which is a bool


=end text

=back



=head2 get_object_params

=over 4



=item Description

Input parameters for the "get_object" function.

        object_type type - type of the object to be retrieved (an essential argument)
        workspace_id workspace - ID of the workspace containing the object to be retrieved (an essential argument)
        object_id id - ID of the object to be retrieved (an essential argument)
        int instance - Version of the object to be retrieved, enabling retrieval of any previous version of an object (an optional argument; the current version is retrieved if no version is provides)
        string auth - the authentication token of the KBase account to associate with this object retrieval command (an optional argument)
        bool asHash - a boolean indicating if metadata should be returned as a hash
        bool asJSON - indicates that data should be returned in JSON format (an optional argument; default is '0')


=item Definition

=begin html

<pre>
a reference to a hash where the following keys are defined:
id has a value which is an object_id
type has a value which is an object_type
workspace has a value which is a workspace_id
instance has a value which is an int
auth has a value which is a string
asHash has a value which is a bool
asJSON has a value which is a bool

</pre>

=end html

=begin text

a reference to a hash where the following keys are defined:
id has a value which is an object_id
type has a value which is an object_type
workspace has a value which is a workspace_id
instance has a value which is an int
auth has a value which is a string
asHash has a value which is a bool
asJSON has a value which is a bool


=end text

=back



=head2 get_object_output

=over 4



=item Description

Output generated by the "get_object" function.

        string data - data for object retrieved in json format (an essential argument)
        object_metadata metadata - metadata for object retrieved (an essential argument)


=item Definition

=begin html

<pre>
a reference to a hash where the following keys are defined:
data has a value which is a string
metadata has a value which is an object_metadata

</pre>

=end html

=begin text

a reference to a hash where the following keys are defined:
data has a value which is a string
metadata has a value which is an object_metadata


=end text

=back



=head2 get_objects_params

=over 4



=item Description

Input parameters for the "get_object" function.

        list<object_id> ids - ID of the object to be retrieved (an essential argument)
        list<object_type> types - type of the object to be retrieved (an essential argument)
        list<workspace_id> workspaces - ID of the workspace containing the object to be retrieved (an essential argument)
        list<int> instances  - Version of the object to be retrieved, enabling retrieval of any previous version of an object (an optional argument; the current version is retrieved if no version is provides)
        string auth - the authentication token of the KBase account to associate with this object retrieval command (an optional argument; user is "public" if auth is not provided)
        bool asHash - a boolean indicating if metadata should be returned as a hash
        bool asJSON - indicates that data should be returned in JSON format (an optional argument; default is '0')


=item Definition

=begin html

<pre>
a reference to a hash where the following keys are defined:
ids has a value which is a reference to a list where each element is an object_id
types has a value which is a reference to a list where each element is an object_type
workspaces has a value which is a reference to a list where each element is a workspace_id
instances has a value which is a reference to a list where each element is an int
auth has a value which is a string
asHash has a value which is a bool
asJSON has a value which is a bool

</pre>

=end html

=begin text

a reference to a hash where the following keys are defined:
ids has a value which is a reference to a list where each element is an object_id
types has a value which is a reference to a list where each element is an object_type
workspaces has a value which is a reference to a list where each element is a workspace_id
instances has a value which is a reference to a list where each element is an int
auth has a value which is a string
asHash has a value which is a bool
asJSON has a value which is a bool


=end text

=back



=head2 get_object_by_ref_params

=over 4



=item Description

Input parameters for the "get_object_by_ref" function.

        workspace_ref reference - reference to a specific instance of a specific object in a workspace (an essential argument)
        string auth - the authentication token of the KBase account to associate with this object retrieval command (an optional argument)
        bool asHash - a boolean indicating if metadata should be returned as a hash
        bool asJSON - indicates that data should be returned in JSON format (an optional argument; default is '0')


=item Definition

=begin html

<pre>
a reference to a hash where the following keys are defined:
reference has a value which is a workspace_ref
auth has a value which is a string
asHash has a value which is a bool
asJSON has a value which is a bool

</pre>

=end html

=begin text

a reference to a hash where the following keys are defined:
reference has a value which is a workspace_ref
auth has a value which is a string
asHash has a value which is a bool
asJSON has a value which is a bool


=end text

=back



=head2 save_object_by_ref_params

=over 4



=item Description

Input parameters for the "save_object_by_ref" function.

        object_id id - ID to which the model should be saved (an essential argument)
        object_type type - type of the object for which metadata is to be retrieved (an essential argument)
        ObjectData data - string or reference to complex datastructure to be saved in the workspace (an essential argument)
        string command - the name of the KBase command that is calling the "save_object" function (an optional argument with default "unknown")
        mapping<string,string> metadata - a hash of metadata to be associated with the object (an optional argument with default "{}")
        workspace_ref reference - reference the object should be saved in
        bool json - a flag indicating if the input data is encoded as a JSON string (an optional argument with default "0")
        bool compressed - a flag indicating if the input data in zipped (an optional argument with default "0")
        bool retrieveFromURL - a flag indicating that the "data" argument contains a URL from which the actual data should be downloaded (an optional argument with default "0")
        bool replace - a flag indicating any existing object located at the specified reference should be overwritten (an optional argument with default "0")
        string auth - the authentication token of the KBase account to associate this save command
        bool asHash - a boolean indicating if metadata should be returned as a hash


=item Definition

=begin html

<pre>
a reference to a hash where the following keys are defined:
id has a value which is an object_id
type has a value which is an object_type
data has a value which is an ObjectData
command has a value which is a string
metadata has a value which is a reference to a hash where the key is a string and the value is a string
reference has a value which is a workspace_ref
json has a value which is a bool
compressed has a value which is a bool
retrieveFromURL has a value which is a bool
replace has a value which is a bool
auth has a value which is a string
asHash has a value which is a bool

</pre>

=end html

=begin text

a reference to a hash where the following keys are defined:
id has a value which is an object_id
type has a value which is an object_type
data has a value which is an ObjectData
command has a value which is a string
metadata has a value which is a reference to a hash where the key is a string and the value is a string
reference has a value which is a workspace_ref
json has a value which is a bool
compressed has a value which is a bool
retrieveFromURL has a value which is a bool
replace has a value which is a bool
auth has a value which is a string
asHash has a value which is a bool


=end text

=back



=head2 get_objectmeta_params

=over 4



=item Description

Input parameters for the "get_objectmeta" function.

        object_type type - type of the object for which metadata is to be retrieved (an essential argument)
        workspace_id workspace - ID of the workspace containing the object for which metadata is to be retrieved (an essential argument)
        object_id id - ID of the object for which metadata is to be retrieved (an essential argument)
        int instance - Version of the object for which metadata is to be retrieved, enabling retrieval of any previous version of an object (an optional argument; the current metadata is retrieved if no version is provides)
        string auth - the authentication token of the KBase account to associate with this object metadata retrieval command (an optional argument)
        bool asHash - a boolean indicating if metadata should be returned as a hash


=item Definition

=begin html

<pre>
a reference to a hash where the following keys are defined:
id has a value which is an object_id
type has a value which is an object_type
workspace has a value which is a workspace_id
instance has a value which is an int
auth has a value which is a string
asHash has a value which is a bool

</pre>

=end html

=begin text

a reference to a hash where the following keys are defined:
id has a value which is an object_id
type has a value which is an object_type
workspace has a value which is a workspace_id
instance has a value which is an int
auth has a value which is a string
asHash has a value which is a bool


=end text

=back



=head2 get_objectmeta_by_ref_params

=over 4



=item Description

Input parameters for the "get_objectmeta_by_ref" function.

        workspace_ref reference - reference to a specific instance of a specific object in a workspace (an essential argument)
        string auth - the authentication token of the KBase account to associate with this object retrieval command (an optional argument)
        bool asHash - a boolean indicating if metadata should be returned as a hash


=item Definition

=begin html

<pre>
a reference to a hash where the following keys are defined:
reference has a value which is a workspace_ref
auth has a value which is a string
asHash has a value which is a bool

</pre>

=end html

=begin text

a reference to a hash where the following keys are defined:
reference has a value which is a workspace_ref
auth has a value which is a string
asHash has a value which is a bool


=end text

=back



=head2 revert_object_params

=over 4



=item Description

Input parameters for the "revert_object" function.

        object_type type - type of the object to be reverted (an essential argument)
        workspace_id workspace - ID of the workspace containing the object to be reverted (an essential argument)
        object_id id - ID of the object to be reverted (an essential argument)
        int instance - Previous version of the object to which the object should be reset (an essential argument)
        string auth - the authentication token of the KBase account to associate with this object reversion command
        bool asHash - a boolean indicating if metadata should be returned as a hash


=item Definition

=begin html

<pre>
a reference to a hash where the following keys are defined:
id has a value which is an object_id
type has a value which is an object_type
workspace has a value which is a workspace_id
instance has a value which is an int
auth has a value which is a string
asHash has a value which is a bool

</pre>

=end html

=begin text

a reference to a hash where the following keys are defined:
id has a value which is an object_id
type has a value which is an object_type
workspace has a value which is a workspace_id
instance has a value which is an int
auth has a value which is a string
asHash has a value which is a bool


=end text

=back



=head2 copy_object_params

=over 4



=item Description

Input parameters for the "copy_object" function.

        object_type type - type of the object to be copied (an essential argument)
        workspace_id source_workspace - ID of the workspace containing the object to be copied (an essential argument)
        object_id source_id - ID of the object to be copied (an essential argument)
        int instance - Version of the object to be copied, enabling retrieval of any previous version of an object (an optional argument; the current object is copied if no version is provides)
        workspace_id new_workspace - ID of the workspace the object to be copied to (an essential argument)
        object_id new_id - ID the object is to be copied to (an essential argument)
        string new_workspace_url - URL of workspace server where object should be copied (an optional argument - object will be saved in the same server if not provided)
        string auth - the authentication token of the KBase account to associate with this object copy command (an optional argument)
        bool asHash - a boolean indicating if metadata should be returned as a hash


=item Definition

=begin html

<pre>
a reference to a hash where the following keys are defined:
new_workspace_url has a value which is a string
new_id has a value which is an object_id
new_workspace has a value which is a workspace_id
source_id has a value which is an object_id
instance has a value which is an int
type has a value which is an object_type
source_workspace has a value which is a workspace_id
auth has a value which is a string
asHash has a value which is a bool

</pre>

=end html

=begin text

a reference to a hash where the following keys are defined:
new_workspace_url has a value which is a string
new_id has a value which is an object_id
new_workspace has a value which is a workspace_id
source_id has a value which is an object_id
instance has a value which is an int
type has a value which is an object_type
source_workspace has a value which is a workspace_id
auth has a value which is a string
asHash has a value which is a bool


=end text

=back



=head2 move_object_params

=over 4



=item Description

Input parameters for the "move_object" function.

        object_type type - type of the object to be moved (an essential argument)
        workspace_id source_workspace - ID of the workspace containing the object to be moved (an essential argument)
        object_id source_id - ID of the object to be moved (an essential argument)
         workspace_id new_workspace - ID of the workspace the object to be moved to (an essential argument)
        object_id new_id - ID the object is to be moved to (an essential argument)
        string new_workspace_url - URL of workspace server where object should be copied (an optional argument - object will be saved in the same server if not provided)
        string auth - the authentication token of the KBase account to associate with this object move command
        bool asHash - a boolean indicating if metadata should be returned as a hash


=item Definition

=begin html

<pre>
a reference to a hash where the following keys are defined:
new_workspace_url has a value which is a string
new_id has a value which is an object_id
new_workspace has a value which is a workspace_id
source_id has a value which is an object_id
type has a value which is an object_type
source_workspace has a value which is a workspace_id
auth has a value which is a string
asHash has a value which is a bool

</pre>

=end html

=begin text

a reference to a hash where the following keys are defined:
new_workspace_url has a value which is a string
new_id has a value which is an object_id
new_workspace has a value which is a workspace_id
source_id has a value which is an object_id
type has a value which is an object_type
source_workspace has a value which is a workspace_id
auth has a value which is a string
asHash has a value which is a bool


=end text

=back



=head2 has_object_params

=over 4



=item Description

Input parameters for the "has_object" function.

        object_type type - type of the object to be checked for existance (an essential argument)
        workspace_id workspace - ID of the workspace containing the object to be checked for existance (an essential argument)
        object_id id - ID of the object to be checked for existance (an essential argument)
        int instance - Version of the object to be checked for existance (an optional argument; the current object is checked if no version is provided)
        string auth - the authentication token of the KBase account to associate with this object check command (an optional argument)


=item Definition

=begin html

<pre>
a reference to a hash where the following keys are defined:
id has a value which is an object_id
instance has a value which is an int
type has a value which is an object_type
workspace has a value which is a workspace_id
auth has a value which is a string

</pre>

=end html

=begin text

a reference to a hash where the following keys are defined:
id has a value which is an object_id
instance has a value which is an int
type has a value which is an object_type
workspace has a value which is a workspace_id
auth has a value which is a string


=end text

=back



=head2 object_history_params

=over 4



=item Description

Input parameters for the "object_history" function.

        object_type type - type of the object to have history printed (an essential argument)
        workspace_id workspace - ID of the workspace containing the object to have history printed (an essential argument)
        object_id id - ID of the object to have history printed (an essential argument)
        string auth - the authentication token of the KBase account to associate with this object history command (an optional argument)
        bool asHash - a boolean indicating if metadata should be returned as a hash


=item Definition

=begin html

<pre>
a reference to a hash where the following keys are defined:
id has a value which is an object_id
type has a value which is an object_type
workspace has a value which is a workspace_id
auth has a value which is a string
asHash has a value which is a bool

</pre>

=end html

=begin text

a reference to a hash where the following keys are defined:
id has a value which is an object_id
type has a value which is an object_type
workspace has a value which is a workspace_id
auth has a value which is a string
asHash has a value which is a bool


=end text

=back



=head2 create_workspace_params

=over 4



=item Description

Input parameters for the "create_workspace" function.

        workspace_id workspace - ID of the workspace to be created (an essential argument)
        permission default_permission - Default permissions of the workspace to be created. Accepted values are 'a' => admin, 'w' => write, 'r' => read, 'n' => none (optional argument with default "n")
        string auth - the authentication token of the KBase account that will own the created workspace
        bool asHash - a boolean indicating if metadata should be returned as a hash


=item Definition

=begin html

<pre>
a reference to a hash where the following keys are defined:
workspace has a value which is a workspace_id
default_permission has a value which is a permission
auth has a value which is a string
asHash has a value which is a bool

</pre>

=end html

=begin text

a reference to a hash where the following keys are defined:
workspace has a value which is a workspace_id
default_permission has a value which is a permission
auth has a value which is a string
asHash has a value which is a bool


=end text

=back



=head2 get_workspacemeta_params

=over 4



=item Description

Input parameters for the "get_workspacemeta" function.

        workspace_id workspace - ID of the workspace for which metadata should be returned (an essential argument)
        string auth - the authentication token of the KBase account accessing workspace metadata (an optional argument)
        bool asHash - a boolean indicating if metadata should be returned as a hash


=item Definition

=begin html

<pre>
a reference to a hash where the following keys are defined:
workspace has a value which is a workspace_id
auth has a value which is a string
asHash has a value which is a bool

</pre>

=end html

=begin text

a reference to a hash where the following keys are defined:
workspace has a value which is a workspace_id
auth has a value which is a string
asHash has a value which is a bool


=end text

=back



=head2 get_workspacepermissions_params

=over 4



=item Description

Input parameters for the "get_workspacepermissions" function.

        workspace_id workspace - ID of the workspace for which custom user permissions should be returned (an essential argument)
        string auth - the authentication token of the KBase account accessing workspace permissions (an optional argument)


=item Definition

=begin html

<pre>
a reference to a hash where the following keys are defined:
workspace has a value which is a workspace_id
auth has a value which is a string

</pre>

=end html

=begin text

a reference to a hash where the following keys are defined:
workspace has a value which is a workspace_id
auth has a value which is a string


=end text

=back



=head2 delete_workspace_params

=over 4



=item Description

Input parameters for the "delete_workspace" function.

        workspace_id workspace - ID of the workspace to be deleted (an essential argument)
        string auth - the authentication token of the KBase account deleting the workspace; must be the workspace owner
        bool asHash - a boolean indicating if metadata should be returned as a hash


=item Definition

=begin html

<pre>
a reference to a hash where the following keys are defined:
workspace has a value which is a workspace_id
auth has a value which is a string
asHash has a value which is a bool

</pre>

=end html

=begin text

a reference to a hash where the following keys are defined:
workspace has a value which is a workspace_id
auth has a value which is a string
asHash has a value which is a bool


=end text

=back



=head2 clone_workspace_params

=over 4



=item Description

Input parameters for the "clone_workspace" function.

        workspace_id current_workspace - ID of the workspace to be cloned (an essential argument)
        workspace_id new_workspace - ID of the workspace to which the cloned workspace will be copied (an essential argument)
        string new_workspace_url - URL of workspace server where workspace should be cloned (an optional argument - workspace will be cloned in the same server if not provided)
        permission default_permission - Default permissions of the workspace created by the cloning process. Accepted values are 'a' => admin, 'w' => write, 'r' => read, 'n' => none (an essential argument)
        string auth - the authentication token of the KBase account that will own the cloned workspace (an optional argument)
        bool asHash - a boolean indicating if metadata should be returned as a hash


=item Definition

=begin html

<pre>
a reference to a hash where the following keys are defined:
new_workspace has a value which is a workspace_id
new_workspace_url has a value which is a string
current_workspace has a value which is a workspace_id
default_permission has a value which is a permission
auth has a value which is a string
asHash has a value which is a bool

</pre>

=end html

=begin text

a reference to a hash where the following keys are defined:
new_workspace has a value which is a workspace_id
new_workspace_url has a value which is a string
current_workspace has a value which is a workspace_id
default_permission has a value which is a permission
auth has a value which is a string
asHash has a value which is a bool


=end text

=back



=head2 list_workspaces_params

=over 4



=item Description

Input parameters for the "list_workspaces" function.

        string auth - the authentication token of the KBase account accessing the list of workspaces (an optional argument)
        bool asHash - a boolean indicating if metadata should be returned as a hash
        bool excludeGlobal - if credentials are supplied and excludeGlobal is true exclude world readable workspaces


=item Definition

=begin html

<pre>
a reference to a hash where the following keys are defined:
auth has a value which is a string
asHash has a value which is a bool
excludeGlobal has a value which is a bool

</pre>

=end html

=begin text

a reference to a hash where the following keys are defined:
auth has a value which is a string
asHash has a value which is a bool
excludeGlobal has a value which is a bool


=end text

=back



=head2 list_workspace_objects_params

=over 4



=item Description

Input parameters for the "list_workspace_objects" function.

        workspace_id workspace - ID of the workspace for which objects should be listed (an essential argument)
        string type - type of the objects to be listed (an optional argument; all object types will be listed if left unspecified)
        bool showDeletedObject - a flag that, if set to '1', causes any deleted objects to be included in the output (an optional argument; default is '0')
        string auth - the authentication token of the KBase account listing workspace objects; must have at least 'read' privileges (an optional argument)
        bool asHash - a boolean indicating if metadata should be returned as a hash


=item Definition

=begin html

<pre>
a reference to a hash where the following keys are defined:
workspace has a value which is a workspace_id
type has a value which is a string
showDeletedObject has a value which is a bool
auth has a value which is a string
asHash has a value which is a bool

</pre>

=end html

=begin text

a reference to a hash where the following keys are defined:
workspace has a value which is a workspace_id
type has a value which is a string
showDeletedObject has a value which is a bool
auth has a value which is a string
asHash has a value which is a bool


=end text

=back



=head2 set_global_workspace_permissions_params

=over 4



=item Description

Input parameters for the "set_global_workspace_permissions" function.

        workspace_id workspace - ID of the workspace for which permissions will be set (an essential argument)
        permission new_permission - New default permissions to which the workspace should be set. Accepted values are 'a' => admin, 'w' => write, 'r' => read, 'n' => none (an essential argument)
        string auth - the authentication token of the KBase account changing workspace default permissions; must have 'admin' privelages to workspace
        bool asHash - a boolean indicating if metadata should be returned as a hash


=item Definition

=begin html

<pre>
a reference to a hash where the following keys are defined:
new_permission has a value which is a permission
workspace has a value which is a workspace_id
auth has a value which is a string
asHash has a value which is a bool

</pre>

=end html

=begin text

a reference to a hash where the following keys are defined:
new_permission has a value which is a permission
workspace has a value which is a workspace_id
auth has a value which is a string
asHash has a value which is a bool


=end text

=back



=head2 set_workspace_permissions_params

=over 4



=item Description

Input parameters for the "set_workspace_permissions" function.

        workspace_id workspace - ID of the workspace for which permissions will be set (an essential argument)
        list<username> users - list of users for which workspace privileges are to be reset (an essential argument)
        permission new_permission - New permissions to which all users in the user list will be set for the workspace. Accepted values are 'a' => admin, 'w' => write, 'r' => read, 'n' => none (an essential argument)
        string auth - the authentication token of the KBase account changing workspace permissions; must have 'admin' privelages to workspace


=item Definition

=begin html

<pre>
a reference to a hash where the following keys are defined:
users has a value which is a reference to a list where each element is a username
new_permission has a value which is a permission
workspace has a value which is a workspace_id
auth has a value which is a string

</pre>

=end html

=begin text

a reference to a hash where the following keys are defined:
users has a value which is a reference to a list where each element is a username
new_permission has a value which is a permission
workspace has a value which is a workspace_id
auth has a value which is a string


=end text

=back



=head2 get_user_settings_params

=over 4



=item Description

Input parameters for the "get_user_settings" function.

        string auth - the authentication token of the KBase account changing workspace permissions; must have 'admin' privelages to workspace


=item Definition

=begin html

<pre>
a reference to a hash where the following keys are defined:
auth has a value which is a string

</pre>

=end html

=begin text

a reference to a hash where the following keys are defined:
auth has a value which is a string


=end text

=back



=head2 set_user_settings_params

=over 4



=item Description

Input parameters for the "set_user_settings" function.

        string setting - the setting to be set (an essential argument)
        string value - new value to be set (an essential argument)
        string auth - the authentication token of the KBase account changing workspace permissions; must have 'admin' privelages to workspace


=item Definition

=begin html

<pre>
a reference to a hash where the following keys are defined:
setting has a value which is a string
value has a value which is a string
auth has a value which is a string

</pre>

=end html

=begin text

a reference to a hash where the following keys are defined:
setting has a value which is a string
value has a value which is a string
auth has a value which is a string


=end text

=back



=head2 queue_job_params

=over 4



=item Description

Input parameters for the "queue_job" function.

        string auth - the authentication token of the KBase account queuing the job; must have access to the job being queued (an optional argument)
        string state - the initial state to assign to the job being queued (an optional argument; default is "queued")
        string type - the type of the job being queued
        mapping<string,string> jobdata - hash of data associated with job


=item Definition

=begin html

<pre>
a reference to a hash where the following keys are defined:
auth has a value which is a string
state has a value which is a string
type has a value which is a string
queuecommand has a value which is a string
jobdata has a value which is a reference to a hash where the key is a string and the value is a string

</pre>

=end html

=begin text

a reference to a hash where the following keys are defined:
auth has a value which is a string
state has a value which is a string
type has a value which is a string
queuecommand has a value which is a string
jobdata has a value which is a reference to a hash where the key is a string and the value is a string


=end text

=back



=head2 set_job_status_params

=over 4



=item Description

Input parameters for the "set_job_status" function.

        string jobid - ID of the job to be have status changed (an essential argument)
        string status - Status to which job should be changed; accepted values are 'queued', 'running', and 'done' (an essential argument)
        string auth - the authentication token of the KBase account requesting job status; only status for owned jobs can be retrieved (an optional argument)
        string currentStatus - Indicates the current statues of the selected job (an optional argument; default is "undef")
        mapping<string,string> jobdata - hash of data associated with job


=item Definition

=begin html

<pre>
a reference to a hash where the following keys are defined:
jobid has a value which is a string
status has a value which is a string
auth has a value which is a string
currentStatus has a value which is a string
jobdata has a value which is a reference to a hash where the key is a string and the value is a string

</pre>

=end html

=begin text

a reference to a hash where the following keys are defined:
jobid has a value which is a string
status has a value which is a string
auth has a value which is a string
currentStatus has a value which is a string
jobdata has a value which is a reference to a hash where the key is a string and the value is a string


=end text

=back



=head2 get_jobs_params

=over 4



=item Description

Input parameters for the "get_jobs" function.

list<string> jobids - list of specific jobs to be retrieved (an optional argument; default is an empty list)
string status - Status of all jobs to be retrieved; accepted values are 'queued', 'running', and 'done' (an essential argument)
string auth - the authentication token of the KBase account accessing job list; only owned jobs will be returned (an optional argument)


=item Definition

=begin html

<pre>
a reference to a hash where the following keys are defined:
jobids has a value which is a reference to a list where each element is a string
type has a value which is a string
status has a value which is a string
auth has a value which is a string

</pre>

=end html

=begin text

a reference to a hash where the following keys are defined:
jobids has a value which is a reference to a list where each element is a string
type has a value which is a string
status has a value which is a string
auth has a value which is a string


=end text

=back



=head2 add_type_params

=over 4



=item Description

Input parameters for the "add_type" function.

        string type - Name of type being added (an essential argument)
        string auth - the authentication token of the KBase account adding a type


=item Definition

=begin html

<pre>
a reference to a hash where the following keys are defined:
type has a value which is a string
auth has a value which is a string

</pre>

=end html

=begin text

a reference to a hash where the following keys are defined:
type has a value which is a string
auth has a value which is a string


=end text

=back



=head2 remove_type_params

=over 4



=item Description

Input parameters for the "remove_type" function.

        string type - name of custom type to be removed from workspace service (an essential argument)
        string auth - the authentication token of the KBase account removing a custom type


=item Definition

=begin html

<pre>
a reference to a hash where the following keys are defined:
type has a value which is a string
auth has a value which is a string

</pre>

=end html

=begin text

a reference to a hash where the following keys are defined:
type has a value which is a string
auth has a value which is a string


=end text

=back



=head2 patch_params

=over 4



=item Description

Input parameters for the "patch" function.

string patch_id - ID of the patch that should be run on the workspace
string auth - the authentication token of the KBase account removing a custom type


=item Definition

=begin html

<pre>
a reference to a hash where the following keys are defined:
patch_id has a value which is a string
auth has a value which is a string

</pre>

=end html

=begin text

a reference to a hash where the following keys are defined:
patch_id has a value which is a string
auth has a value which is a string


=end text

=back



=cut

1;<|MERGE_RESOLUTION|>--- conflicted
+++ resolved
@@ -5576,37 +5576,14 @@
     my $ctx = $Bio::KBase::workspaceService::Server::CallContext;
     my($job);
     #BEGIN queue_job
-<<<<<<< HEAD
-	$self->_setContext($params->{auth});
-	$params = $self->_validateargs($params,["type"],{
-		"state" => "queued",
-		jobdata => {},
-		queuecommand => "unknown"
-	});
-	#Obtaining new job ID
-	my $id = $self->_get_new_id("job.");
-	#Checking that job doesn't already exist
-	my $cursor = $self->_mongodb()->get_collection('jobObjects')->find({id => $id});
-	while (my $object = $cursor->next) {
-		if ($id =~ m/job\.(\d+)/) {
-			my $num = $1;
-			$num++;
-			$id = "job.".$num;
-		}
-		print stderr "Getting new ID:".$id."\n";
-		$cursor = $self->_mongodb()->get_collection('jobObjects')->find({id => $id});
-	}
-	#Inserting jobs in database
-	$job = {
-=======
-    $self->_setContext($ctx,$params);
+   $self->_setContext($params->{auth});
     $params = $self->_validateargs($params,["type"],{
     	"state" => "queued",
     	jobdata => {},
     	queuecommand => "unknown"
     });
     #Obtaining new job ID
-    $id = "job.13000";
+    my $id = "job.13000";
     my $cursor = $self->_mongodb()->get_collection('jobObjects')->find({id => $id});
     while (my $object = $cursor->next) {
     	if ($id =~ m/job\.(\d+)/) {
@@ -5619,7 +5596,6 @@
     }
     #Inserting jobs in database
     $job = {
->>>>>>> 133c04e8
 		id => $id,
 		type => $params->{type},
 		auth => $params->{auth},
