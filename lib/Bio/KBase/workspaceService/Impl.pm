package Bio::KBase::workspaceService::Impl;
use strict;
use Bio::KBase::Exceptions;
# Use Semantic Versioning (2.0.0-rc.1)
# http://semver.org 
our $VERSION = "0.1.0";

=head1 NAME

workspaceService

=head1 DESCRIPTION

=head1 workspaceService

=head2 SYNOPSIS

Workspaces are used in KBase to provide an online location for all data, models, and
analysis results. Workspaces are a powerful tool for managing private data, tracking 
workflow provenance, storing and sharing large datasets, and tracking work history. They
have a number of useful characteristics which you will learn about over the course of the
workspace tutorials:

1.) Multiple users can read and write from the same workspace at the same time, 
facilitating collaboration

2.) When an object is overwritten in a workspace, the previous version is preserved and
easily accessible at any time, enabling the use of workspaces to track object provenance

3.) Workspaces have default permissions and user-specific permissions, providing total 
control over the sharing and access of workspace contents

=head2 EXAMPLE OF API USE IN PERL

To use the API, first you need to instantiate a workspace client object:

my $client = Bio::KBase::workspaceService::Client->new;
   
Next, you can run API commands on the client object:
   
my $ws = $client->create_workspace({
        workspace => "foo",
        default_permission => "n"
});
my $objs = $client->list_workspace_objects({
        workspace => "foo"
});
print map { $_->[0] } @$objs;

=head2 AUTHENTICATION

Each and every function in this service takes a hash reference as
its single argument. This hash reference may contain a key
C<auth> whose value is a bearer token for the user making
the request. If this is not provided a default user "public" is assumed.

=head2 WORKSPACE

A workspace is a named collection of objects owned by a specific
user, that may be viewable or editable by other users.Functions that operate
on workspaces take a C<workspace_id>, which is an alphanumeric string that
uniquely identifies a workspace among all workspaces.

=cut

#BEGIN_HEADER
use MongoDB;
use MongoDB::GridFS;
use JSON::XS;
use Tie::IxHash;
use FileHandle;
use DateTime;
use Data::Dumper;
use Bio::KBase::AuthUser;
use Bio::KBase::AuthToken;
use Bio::KBase::workspaceService::Object;
use Bio::KBase::workspaceService::Workspace;
use Bio::KBase::workspaceService::WorkspaceUser;
use Bio::KBase::workspaceService::DataObject;
use Config::Simple;
use IO::Compress::Gzip qw(gzip);
use IO::Uncompress::Gunzip qw(gunzip);
use File::Temp qw(tempfile);
use LWP::Simple qw(getstore);

sub _args {
    my $mandatory = shift;
    my $optional  = shift;
    my $args      = shift;
    my @errors;
    foreach my $arg (@$mandatory) {
        push(@errors, $arg) unless defined($args->{$arg});
    }
    if (@errors) {
        my $missing = join("; ", @errors);
        Bio::KBase::Exceptions::KBaseException->throw(error => "Mandatory arguments $missing missing.",
							       method_name => '_args');
    }
    foreach my $arg (keys %$optional) {
        $args->{$arg} = $optional->{$arg} unless defined $args->{$arg};
    }
    return $args;
}

sub _getUsername {
	my ($self) = @_;
	if (!defined($self->_getContext->{_override}->{_currentUser})) {
		if (defined($self->{_testuser})) {
			$self->_getContext->{_override}->{_currentUser} = $self->{_testuser};
		} else {
			$self->_getContext->{_override}->{_currentUser} = "public";
		}
		
	}
	return $self->_getContext->{_override}->{_currentUser};
}

sub _getCurrentUserObj {
	my ($self) = @_;
	if (!defined($self->_getContext->{_override}->{_currentUserObj})) {
		$self->_getContext->{_override}->{_currentUserObj} = $self->_getWorkspaceUser($self->_getUsername());
	}
	return $self->_getContext->{_override}->{_currentUserObj};
}

sub _accountType {
	my ($self) = @_;
	if (!defined($self->{_accounttype})) {
		$self->{_accounttype} = "kbase";
	}
	return $self->{_accounttype};	
}

sub _authenticate {
	my ($self,$auth) = @_;
	if ($self->{_accounttype} eq "kbase") {
		if ($auth =~ m/^IRIS-/) {
			return {
				authentication => $auth,
				user => $auth
			};
		} else {
			my $token = Bio::KBase::AuthToken->new(
				token => $auth,
			);
			if ($token->validate()) {
				return {
					authentication => $auth,
					user => $token->user_id
				};
			} else {
				Bio::KBase::Exceptions::KBaseException->throw(error => "Invalid authorization token:".$auth,
				method_name => '_setContext');
			}
		}
	} elsif ($self->{_accounttype} eq "seed") {
		require "Bio/ModelSEED/MSSeedSupportServer/Client.pm";
		$auth =~ s/\s/\t/;
		my $split = [split(/\t/,$auth)];
		my $svr = $self->_mssServer();
		my $token = $svr->authenticate({
			username => $split->[0],
			password => $split->[1]
		});
		if (!defined($token) || $token =~ m/ERROR:/) {
			Bio::KBase::Exceptions::KBaseException->throw(error => $token,
			method_name => '_setContext');
		}
		$token =~ s/\s/\t/;
		$split = [split(/\t/,$token)];
		print "Logged user:".$split->[0]."\n";
		return {
			authentication => $token,
			user => $split->[0]
		};
	} elsif ($self->{_accounttype} eq "modelseed") {
		require "ModelSEED/utilities.pm";
		my $config = ModelSEED::utilities::config();
		my $username = $config->authenticate({
			token => $auth
		});
		return {
			authentication => $auth,
			user => $username
		};
	}
}

sub _setContext {
	my ($self,$context,$params) = @_;
    if (defined($params->{auth}) && length($params->{auth}) > 0) {
		if (!defined($self->_getContext()->{_override}) || $self->_getContext()->{_override}->{_authentication} ne $params->{auth}) {
			my $output = $self->_authenticate($params->{auth});
			$self->_getContext()->{_override}->{_authentication} = $output->{authentication};
			$self->_getContext()->{_override}->{_currentUser} = $output->{user};
			
		}
    }
}

sub _getContext {
	my ($self) = @_;
	if (!defined($Bio::KBase::workspaceService::Server::CallContext)) {
		$Bio::KBase::workspaceService::Server::CallContext = {};
	}
	return $Bio::KBase::workspaceService::Server::CallContext;
}

sub _clearContext {
	my ($self) = @_;
}

#####################################################################
#Database interaction routines
#####################################################################

=head3 _mongodb

Definition:
	MongoDB = _mongodb();
Description:
	Returns MongoDB object

=cut

sub _mongodb {
    my ($self) = @_;
    if (!defined($self->{_mongodb})) {
    	my $config = {
	        host => $self->{_host},
	        host => $self->{_host},
	        db_name        => $self->{_db},
	        auto_connect   => 1,
	        auto_reconnect => 1
	    };
	    my $conn = MongoDB::Connection->new(%$config);
    	Bio::KBase::Exceptions::KBaseException->throw(error => "Unable to connect: $@",
							       method_name => 'workspaceDocumentDB::_mongodb') if (!defined($conn));
    	my $db_name = $self->{_db};
    	$self->{_mongodb} = $conn->get_database($db_name);
    }    
    return $self->{_mongodb};
}

sub _mssServer {
	my $self = shift;
	if (!defined($self->{_mssServer})) {
		$self->{_mssServer} = Bio::ModelSEED::MSSeedSupportServer::Client->new($self->{'_mssserver-url'});
	}
    return $self->{_mssServer};
}

=head3 _idServer

Definition:
	Bio::KBase::IDServer::Client = _idServer();
Description:
	Returns ID server client

=cut
sub _idServer {
	my $self = shift;
	if (!defined($self->{_idserver})) {
		#$self->{_idserver} = Bio::KBase::IDServer::Client->new('http://bio-data-1.mcs.anl.gov/services/idserver');
		$self->{_idserver} = Bio::KBase::IDServer::Client->new($self->{'_idserver-url'});
	}
    return $self->{_idserver};
}

=head3 _get_new_id

Definition:
	string id = _get_new_id(string prefix);
Description:
	Returns ID with given prefix

=cut
sub _get_new_id {
	my ($self,$prefix) = @_;
	my $id;
	eval {
		$id = $self->_idServer()->allocate_id_range( $prefix, 1 );
	};
    if (!defined($id) || $id eq "") {
    	$id = "0";
    }
    $id = $prefix.$id;
	return $id;
};

=head3 _gridfs

Definition:
	MongoDB = _gridfs();
Description:
	Returns MongoDB::GridFS object

=cut

sub _gridfs {
    my ($self) = @_;
    if (!defined($self->{_gridfs})) {
    	$self->{_gridfs} = $self->_mongodb()->get_gridfs;
    }    
    return $self->{_gridfs};
}


=head3 _updateDB

Definition:
	void  _updateDB(string:name,{}:query,{}:update);
Description:
	Updates the database object with the specified query and update command

=cut

sub _updateDB {
    my ($self,$name,$query,$update) = @_;
    my $data = $self->_mongodb()->run_command({
    	findAndModify => $name,
    	query => $query,
    	update => $update
    });
    if (ref($data) ne "HASH" || !defined($data->{value})) {
    	return 0;
    }
    return 1;
}

#####################################################################
#Object creation methods
#####################################################################
=head3 _saveObjectByRef

Definition:
	Bio::KBase::workspaceService::Object =  _saveObjectByRef(string:id,string:permission);
Description:
	Creates an object that is saved by reference only and not stored in any workspace.
	There are no permissions, but you must have the object's uuid in order to access it.

=cut

sub _saveObjectByRef {
	my ($self,$type,$id,$data,$command,$meta,$ref,$replace) = @_;
	$self->_validateObjectType($type);
	if (!defined($ref)) {
		$ref = Data::UUID->new()->create_str();
	} else {
		my $obj = $self->_getObject($ref);
		if (defined($obj)) {
	    	if ($replace == 0) {
		    	my $msg = "Object with reference already exist, and replace not specified!";
				Bio::KBase::Exceptions::ArgumentValidationError->throw(error => $msg,method_name => '_saveObjectByRef');
	    	} else {
				my $obj = Bio::KBase::workspaceService::Object->new({
					parent => $self,
					uuid => $ref,
					workspace => "NO_WORKSPACE",
					type => $type,
					id => $id,
					owner => $self->_getUsername(),
					lastModifiedBy => $self->_getUsername(),
					command => $command,
					instance => 0,
					rawdata => $data,
					meta => $meta,
				});
				$obj->setDefaultMetadata();
				$self->_updateDB("workspaceObjects",{id => $ref},{'$set' => {
					uuid => $ref,
					id => $obj->id(),
					workspace => $obj->workspace(),
					type => $obj->type(),
					ancestor => $obj->ancestor(),
					revertAncestors => $obj->revertAncestors(),
					owner => $obj->owner(),
					lastModifiedBy => $obj->lastModifiedBy(),
					command => $obj->command(),
					instance => $obj->instance(),
					chsum => $obj->chsum(),
					meta => $obj->meta(),
					refdeps => $obj->refDependencies(),
					iddeps => $obj->idDependencies(),
				}});
				return $obj;
	    	}
    	}
	}
	return $self->_createObject({
		uuid => $ref,
		type => $type,
		workspace => "NO_WORKSPACE",
		parent => $self,
		ancestor => undef,
		owner => $self->_getUsername(),
		lastModifiedBy => $self->_getUsername(),
		command => $command,
		id => $id,
		instance => 0,
		rawdata => $data,
		meta => $meta
	});
}

=head3 _createWorkspace

Definition:
	Bio::KBase::workspaceService::Workspace =  _createWorkspace(string:id,string:permission);
Description:
	Creates specified workspace in database and returns workspace object

=cut

sub _createWorkspace {
	my ($self,$id,$defaultPermissions) = @_;
	my $ws = $self->_getWorkspace($id);
	if (defined($ws)) {
		Bio::KBase::Exceptions::ArgumentValidationError->throw(error => "Cannot create Workspace ".$id." because Workspace already exists!",
							       method_name => '_createWorkspace');
	}
	$ws = Bio::KBase::workspaceService::Workspace->new({
		parent => $self,
		moddate => DateTime->now()->datetime(),
		id => $id,
		owner => $self->_getUsername(),
		defaultPermissions => $defaultPermissions,
		objects => {}
	});
	$self->_mongodb()->get_collection('workspaces')->insert({
		moddate => $ws->moddate(),
		id => $ws->id(),
		owner => $ws->owner(),
		defaultPermissions => $ws->defaultPermissions(),
		objects => $ws->objects()
	});
	my $wu = $self->_getCurrentUserObj();
	if (!defined($wu)) {
		$wu = $self->_createWorkspaceUser($self->_getUsername());
	}
	$wu->setWorkspacePermission($ws->id(),"a");
	return $ws;
}

=head3 _createWorkspaceUser

Definition:
	Bio::KBase::workspaceService::WorkspaceUser =  _createWorkspaceUser(string:id);
Description:
	Creates specified WorkspaceUser in database and returns WorkspaceUser object

=cut

sub _createWorkspaceUser {
	my ($self,$id) = @_;
	my $user = $self->_getWorkspaceUser($id);
	if (defined($user)) {
		Bio::KBase::Exceptions::ArgumentValidationError->throw(error => "Cannot create WorkspaceUser ".$id." because WorkspaceUser already exists!",
							       method_name => '_createWorkspaceUser');
	}
	$user = Bio::KBase::workspaceService::WorkspaceUser->new({
		parent => $self,
		moddate => DateTime->now()->datetime(),
		id => $id,
		workspaces => {},
		settings => {workspace => "default"}
	});
	$self->_mongodb()->get_collection('workspaceUsers')->insert({
		moddate => $user->moddate(),
		id => $user->id(),
		workspaces => $user->workspaces(),
		settings => $user->settings()
	});
	return $user;
}

=head3 _createObject

Definition:
	Bio::KBase::workspaceService::Object =  _createObject(string:id);
Description:
	Creates specified Object in database and returns Object

=cut

sub _createObject {
	my ($self,$data) = @_;
	$data->{parent} = $self;
	my $obj = Bio::KBase::workspaceService::Object->new($data);
	$obj->setDefaultMetadata();
	$self->_mongodb()->get_collection( 'workspaceObjects' )->insert({
		uuid => $obj->uuid(),
		id => $obj->id(),
		workspace => $obj->workspace(),
		type => $obj->type(),
		ancestor => $obj->ancestor(),
		revertAncestors => $obj->revertAncestors(),
		owner => $obj->owner(),
		lastModifiedBy => $obj->lastModifiedBy(),
		command => $obj->command(),
		instance => $obj->instance(),
		chsum => $obj->chsum(),
		meta => $obj->meta(),
		refdeps => $obj->refDependencies(),
		iddeps => $obj->idDependencies(),
		moddate => $obj->moddate()
	});
	return $obj;
}

=head3 _createDataObject

Definition:
	Bio::KBase::workspaceService::DataObject =  _createDataObject({}|string:data);
Description:
	Creates specified DataObject from input data in database

=cut

sub _createDataObject {
	my ($self,$data) = @_;
	my $obj = Bio::KBase::workspaceService::DataObject->new({
		parent => $self,
		rawdata => $data	
	});
	#Checking if the data is already in the database
	my $dbobj = $self->_getDataObject($obj->chsum());
	if (defined($dbobj)) {
		return $dbobj;
	}
	#Inserting data using gridfs
	my $dataString = $obj->data();
    open(my $basic_fh, "<", \$dataString);
    my $fh = FileHandle->new;
    $fh->fdopen($basic_fh, 'r');
    $self->_gridfs()->insert($fh, {
    	creationDate => $obj->creationDate(),
		chsum => $obj->chsum(),
		compressed => $obj->compressed(),
		json => $obj->json()
    });
	return $obj;
}


#####################################################################
#Object deletion methods
#####################################################################

=head3 _deleteWorkspace

Definition:
	void  _deleteWorkspace(string:id);
Description:
	Deletes specified workspace in database

=cut

sub _deleteWorkspace {
	my ($self,$id) = @_;
	$self->_getWorkspace($id,{throwErrorIfMissing => 1});
	$self->_mongodb()->get_collection('workspaces')->remove({id => $id});
}

=head3 _deleteWorkspaceUser

Definition:
	void  _deleteWorkspaceUser(string:id);
Description:
	Deletes specified workspace user in database

=cut

sub _deleteWorkspaceUser {
	my ($self,$id) = @_;
	$self->_getWorkspaceUser($id,{throwErrorIfMissing => 1});
	$self->_mongodb()->get_collection('workspaceUsers')->remove({id => $id});
}

=head3 _deleteObject

Definition:
	void  _deleteObject(string:id);
Description:
	Deletes specified object in database

=cut

sub _deleteObject {
	my ($self,$uuid,$deleteRelatedData) = @_;
	my $obj = $self->_getObject($uuid,{throwErrorIfMissing => 1});
	$self->_mongodb()->get_collection('workspaceObjects')->remove({uuid => $uuid});
	if (defined($deleteRelatedData) && $deleteRelatedData == 1) {
		my $otherobj = $self->_getObjectByChsum($obj->chsum());
		if (!defined($otherobj)) {
			$self->_deleteDataObject($obj->chsum());
		}
	}
}

=head3 _deleteDataObject

Definition:
	void  _deleteDataObject(string:uuid);
Description:
	Deletes specified data object in database

=cut

sub _deleteDataObject {
	my ($self,$chsum) = @_;
	my $grid = $self->_gridfs();
	$grid->remove({chsum => $chsum});
}

=head3 _clearAllWorkspaces

Definition:
	void  _clearAllWorkspaces();
Description:
	Clears all workspaces from the database

=cut

sub _clearAllWorkspaces {
	my ($self) = @_;
	$self->_mongodb()->get_collection('workspaces')->remove({});
}

=head3 _clearAllJobs

Definition:
	void  _clearAllJobs();
Description:
	Clears all jobs from the database

=cut

sub _clearAllJobs {
	my ($self) = @_;
	$self->_mongodb()->get_collection('jobObjects')->remove({});
}

=head3 _clearAllWorkspaceUsers

Definition:
	void  _clearAllWorkspaceUsers();
Description:
	Clears all workspace users from the database

=cut

sub _clearAllWorkspaceUsers {
	my ($self) = @_;
	$self->_mongodb()->get_collection('workspaceUsers')->remove({});
}

=head3 _clearAllWorkspaceObjects

Definition:
	void  _clearAllWorkspaceObjects();
Description:
	Clears all workspace objects from the database

=cut

sub _clearAllWorkspaceObjects {
	my ($self) = @_;
	$self->_mongodb()->get_collection('workspaceObjects')->remove({});
}

=head3 _clearAllWorkspaceDataObjects

Definition:
	void  _clearAllWorkspaceDataObjects();
Description:
	Clears all workspace data objects from the database

=cut

sub _clearAllWorkspaceDataObjects {
	my ($self) = @_;
	my $grid = $self->_gridfs();
	$grid->drop();
}

#####################################################################
#Object retrieval methods
#####################################################################

=head3 _getWorkspaceUser

Definition:
	Bio::KBase::workspaceService::WorkspaceUser =  _getWorkspaceUser(string:id,{}:options);
Description:
	Retrieves specified WorkspaceUser in database

=cut

sub _getWorkspaceUser {
	my ($self,$id,$options) = @_;
	my $objs = $self->_getWorkspaceUsers([$id],$options);
	if (defined($objs->[0])) {
		return $objs->[0];
	}
	return undef;
}

=head3 _getWorkspaceUsers

Definition:
	[Bio::KBase::workspaceService::WorkspaceUser] =  _getWorkspaceUsers([string]:ids,{}:options);
Description:
	Returns list of requested workspace users

=cut

sub _getWorkspaceUsers {
	my ($self,$ids,$options) = @_;
	my $cursor = $self->_mongodb()->get_collection('workspaceUsers')->find({id => {'$in' => $ids} });
	my $objHash = {};
	while (my $object = $cursor->next) {
        my $newObject = Bio::KBase::workspaceService::WorkspaceUser->new({
			parent => $self,
			id => $object->{id},
			workspaces => $object->{workspaces},
			moddate => $object->{moddate},
			settings => $object->{settings}
		});
        $objHash->{$newObject->id()} = $newObject;
    }
    my $objects = [];
    for (my $i=0; $i < @{$ids}; $i++) {
    	if (defined($objHash->{$ids->[$i]})) {
    		push(@{$objects},$objHash->{$ids->[$i]});
    	} elsif ($options->{throwErrorIfMissing} == 1) {
    		Bio::KBase::Exceptions::ArgumentValidationError->throw(error => "WorkspaceUser ".$ids->[$i]." not found!",
							       method_name => '_getWorkspaceUsers');
    	} elsif ($options->{createIfMissing} == 1) {
    		push(@{$objects},$self->_createWorkspaceUser($ids->[$i]));
    	}
    }
	return $objects;
}

=head3 _getAllWorkspaceUsersByWorkspace

Definition:
	[Bio::KBase::workspaceService::WorkspaceUser] =  _getAllWorkspaceUsersByWorkspace(string:workspace);
Description:
	Returns list of all workspace users with specific permissions set for a workspace

=cut

sub _getAllWorkspaceUsersByWorkspace {
	my ($self,$id) = @_;
	my $key = "workspaces.".$id;
    my $cursor = $self->_mongodb()->get_collection('workspaceUsers')->find({$key => {'$in' => ["a","w","r","n"]} });
	my $objects = [];
	while (my $object = $cursor->next) {
        my $newObject = Bio::KBase::workspaceService::WorkspaceUser->new({
			parent => $self,
			id => $object->{id},
			workspaces => $object->{workspaces},
			moddate => $object->{moddate},
		});
        push(@{$objects},$newObject);
    }
	return $objects;
}

=head3 _getWorkspace

Definition:
	Bio::KBase::workspaceService::Workspace =  _getWorkspace(string:id,{}:options);
Description:
	Retrieves specified Workspace from database

=cut

sub _getWorkspace {
	my ($self,$id,$options) = @_;
	my $objs = $self->_getWorkspaces([$id],$options);
	if (defined($objs->[0])) {
		return $objs->[0];
	}
	return undef;
}

=head3 _getWorkspaces

Definition:
	[Bio::KBase::workspaceService::Workspace] =  _getWorkspaceUsers([string]:ids,{}:options);
Description:
	Retrieves specified Workspaces from database

=cut

sub _getWorkspaces {
	my ($self,$ids,$options) = @_;
	my $query = {id => {'$in' => $ids} };
	if (defined($options->{orQuery})) {
		my $list = [{id => {'$in' => $ids} }];
		push(@{$list},@{$options->{orQuery}});
		$query = { '$or' => $list };
	}
	my $cursor = $self->_mongodb()->get_collection( 'workspaces' )->find($query);
	my $objHash = {};
	while (my $object = $cursor->next) {
        my $newObject = Bio::KBase::workspaceService::Workspace->new({
			parent => $self,
			id => $object->{id},
			owner => $object->{owner},
			defaultPermissions => $object->{defaultPermissions},
			objects => $object->{objects},
			moddate => $object->{moddate}
		}); 
        $objHash->{$newObject->id()} = $newObject;
    }
    my $objects = [];
    for (my $i=0; $i < @{$ids}; $i++) {
    	if (defined($objHash->{$ids->[$i]})) {
    		push(@{$objects},$objHash->{$ids->[$i]});
    		delete $objHash->{$ids->[$i]};
    	} elsif ($options->{throwErrorIfMissing} == 1) {
    		Bio::KBase::Exceptions::ArgumentValidationError->throw(error => "Workspace ".$ids->[$i]." not found!",
							       method_name => '_getWorkspaces');
    	}
    }
    if (defined($options->{orQuery})) {
    	foreach my $key (keys(%{$objHash})) {
    		push(@{$objects},$objHash->{$key});
    	}
    } 
	return $objects;
}



=head3 _getObjectByChsum

Definition:
	Bio::KBase::workspaceService::Object =  _getObjectByChsum(string:chsum,{}:options);
Description:
	Retrieves specified Object from database

=cut

sub _getObjectByChsum {
	my ($self,$chsum,$options) = @_;
	my $objs = $self->_getObjectByChsums([$chsum],$options);
	if (defined($objs->[0])) {
		return $objs->[0];
	}
	return undef;
}

=head3 _getObjectByChsums

Definition:
	[Bio::KBase::workspaceService::Object] =  _getObjectByChsums([string]:chsums,{}:options);
Description:
	Retrieves specified DataObjects from database

=cut

sub _getObjectByChsums {
	my ($self,$chsums,$options) = @_;
    my $cursor = $self->_mongodb()->get_collection('workspaceObjects')->find({chsum => {'$in' => $chsums} });
	my $objHash = {};
	while (my $object = $cursor->next) {
        my $newObject = Bio::KBase::workspaceService::Object->new({
			parent => $self,
			uuid => $object->{uuid},
			id => $object->{id},
			workspace => $object->{workspace},
			type => $object->{type},
			ancestor => $object->{ancestor},
			revertAncestors => $object->{revertAncestors},
			owner => $object->{owner},
			lastModifiedBy => $object->{lastModifiedBy},
			command => $object->{command},
			instance => $object->{instance},
			chsum => $object->{chsum},
			meta => $object->{meta},
			moddate => $object->{moddate}
        });
        $objHash->{$newObject->chsum()} = $newObject;
    }
    my $objects = [];
    for (my $i=0; $i < @{$chsums}; $i++) {
    	if (defined($objHash->{$chsums->[$i]})) {
    		push(@{$objects},$objHash->{$chsums->[$i]});
    	} elsif ($options->{throwErrorIfMissing} == 1) {
    		Bio::KBase::Exceptions::ArgumentValidationError->throw(error => "Object ".$chsums->[$i]." not found!",
							       method_name => '_getObjects');
    	}
    }
	return $objects;
}

=head3 _getObject

Definition:
	Bio::KBase::workspaceService::Object =  _getObject([string]:ids,{}:options);
Description:
	Retrieves specified Object from database

=cut

sub _getObject {
	my ($self,$id,$options) = @_;
	my $objs = $self->_getObjects([$id],$options);
	if (defined($objs->[0])) {
		return $objs->[0];
	}
	return undef;
}

=head3 _getObjects

Definition:
	[Bio::KBase::workspaceService::Object] =  _getObjects([string]:ids,{}:options);
Description:
	Retrieves specified Objects from database

=cut

sub _getObjects {
	my ($self,$ids,$options) = @_;
	my $cursor = $self->_mongodb()->get_collection('workspaceObjects')->find({uuid => {'$in' => $ids} });
	my $objHash = {};
	while (my $object = $cursor->next) {
        my $newObject = Bio::KBase::workspaceService::Object->new({
			parent => $self,
			uuid => $object->{uuid},
			id => $object->{id},
			workspace => $object->{workspace},
			type => $object->{type},
			ancestor => $object->{ancestor},
			revertAncestors => $object->{revertAncestors},
			owner => $object->{owner},
			lastModifiedBy => $object->{lastModifiedBy},
			command => $object->{command},
			instance => $object->{instance},
			chsum => $object->{chsum},
			meta => $object->{meta},
			moddate => $object->{moddate}
        });
        $objHash->{$newObject->uuid()} = $newObject;
    }
    my $objects = [];
    for (my $i=0; $i < @{$ids}; $i++) {
    	if (defined($objHash->{$ids->[$i]})) {
    		push(@{$objects},$objHash->{$ids->[$i]});
    	} elsif ($options->{throwErrorIfMissing} == 1) {
    		Bio::KBase::Exceptions::ArgumentValidationError->throw(error => "Object ".$ids->[$i]." not found!",
							       method_name => '_getObjects');
    	}
    }
	return $objects;
}

=head3 _getObjectByID

Definition:
	Bio::KBase::workspaceService::Object = _getObjectByID(string:id,string:type,string:workspace,int:instance,{}:options);
Description:
	Retrieves specified Objects from database by ID, type, and instance

=cut

sub _getObjectByID {
	my ($self,$id,$type,$workspace,$instance,$options) = @_;
	my $cursor = $self->_mongodb()->get_collection( 'workspaceObjects' )->find({
    	id => $id,
    	type => $type,
    	workspace => $workspace,
    	instance => int($instance)
    });
	while (my $object = $cursor->next) {
        my $newObject = Bio::KBase::workspaceService::Object->new({
			parent => $self,
			uuid => $object->{uuid},
			id => $object->{id},
			workspace => $object->{workspace},
			type => $object->{type},
			ancestor => $object->{ancestor},
			revertAncestors => $object->{revertAncestors},
			owner => $object->{owner},
			lastModifiedBy => $object->{lastModifiedBy},
			command => $object->{command},
			instance => $object->{instance},
			chsum => $object->{chsum},
			meta => $object->{meta},
			moddate => $object->{moddate}
        });
        return $newObject;
    }
    if ($options->{throwErrorIfMissing} == 1) {
    	Bio::KBase::Exceptions::ArgumentValidationError->throw(error => "Object not found with specified ".$workspace."/".$type."/".$id.".V".$instance."!",method_name => '_getObjectByID');
    }
	return undef;
}

=head3 _getObjectsByID

Definition:
	[Bio::KBase::workspaceService::Object] = _getObjectsByID(string:id,string:type,string:workspace,{}:options);
Description:
	Retrieves objects from database by ID and type

=cut

sub _getObjectsByID {
	my ($self,$id,$type,$workspace,$options) = @_;
    my $cursor = $self->_mongodb()->get_collection('workspaceObjects')->find({
    	id => $id,
    	type => $type,
    	workspace => $workspace
    });
    my $objects = [];
	while (my $object = $cursor->next) {
        my $newObject = Bio::KBase::workspaceService::Object->new({
			parent => $self,
			uuid => $object->{uuid},
			id => $object->{id},
			workspace => $object->{workspace},
			type => $object->{type},
			ancestor => $object->{ancestor},
			revertAncestors => $object->{revertAncestors},
			owner => $object->{owner},
			lastModifiedBy => $object->{lastModifiedBy},
			command => $object->{command},
			instance => $object->{instance},
			chsum => $object->{chsum},
			meta => $object->{meta},
			moddate => $object->{moddate}
        });
        $objects->[$newObject->instance()] = $newObject;
    }
	return $objects;
}

=head3 _getDataObject

Definition:
	Bio::KBase::workspaceService::DataObject =  _getDataObject(string:chsum,{}:options);
Description:
	Retrieves specified DataObject from database

=cut

sub _getDataObject {
	my ($self,$chsum,$options) = @_;
	my $objs = $self->_getDataObjects([$chsum],$options);
	if (defined($objs->[0])) {
		return $objs->[0];
	}
	return undef;
}

=head3 _getDataObjects

Definition:
	[Bio::KBase::workspaceService::DataObject] =  _getObjects([string]:chsums,{}:options);
Description:
	Retrieves specified DataObjects from database

=cut

sub _getDataObjects {
	my ($self,$chsums,$options) = @_;
	my $grid = $self->_gridfs();
    my $objects = [];
    foreach my $chsum (@{$chsums}) {
    	my $file = $grid->find_one({chsum => $chsum});
    	if (!defined($file) && $options->{throwErrorIfMissing} == 1) {
    		Bio::KBase::Exceptions::ArgumentValidationError->throw(error => "DataObject ".$chsum." not found!",
							       method_name => '_getDataObjects');
    	}
    	if (defined($file)) {
			my $dataString = $file->slurp();
	    	my $newObject = Bio::KBase::workspaceService::DataObject->new({
	        	parent => $self,
	        	compressed => $file->{info}->{compressed},
				json => $file->{info}->{json},
				chsum => $file->{info}->{chsum},
				data => $dataString,
				creationDate => $file->{info}->{creationDate}	
			});
			push(@{$objects},$newObject);
    	}
    }
	return $objects;
}

=head3 _tohtml

Definition:
	string =  _tohtml(Bio::KBase::workspaceService::Object);
Description:
	Prints the input object in HTML format

=cut

sub _tohtml {
	my ($self,$object) = @_;
	my $html;
	if ($object->type() eq "Model") {
		
	} elsif ($object->type() eq "Media") {
		
	} elsif ($object->type() eq "Mapping") {
		
	} elsif ($object->type() eq "FBA") {
		
	} elsif ($object->type() eq "Annotation") {
		
	} elsif ($object->type() eq "PROMModel") {
	
	} elsif ($object->type() eq "GapFill") {
		
	} elsif ($object->type() eq "GapGen") {
	
	} elsif ($object->type() eq "PhenotypeSet") {
		
	} elsif ($object->type() eq "Genome") {
	
	} elsif ($object->type() eq "ProbAnno") {
		
	} elsif ($object->type() eq "Biochemistry") {
		
	} elsif ($object->type() eq "PhenotypeSimulationSet") {
		
	} elsif ($object->type() eq "TestData") {
		
	} elsif ($object->type() eq "Unspecified") {
	
	} elsif ($object->type() eq "Growmatch data") {
		
	} elsif ($object->type() eq "Unspcifeedie") {
		
	} elsif ($object->type() eq "foo") {
		
	}
	return $html;
}
	

#####################################################################
#Data validation methods
#####################################################################

sub _validateWorkspaceID {
	my ($self,$id) = @_;
	Bio::KBase::Exceptions::ArgumentValidationError->throw(error => "Workspace name must contain only alphanumeric characters!",
		method_name => '_validateWorkspaceID') if ($id !~ m/^\w+$/ || $id eq "NO_WORKSPACE");
}

sub _validateUserID {
	my ($self,$id) = @_;
	Bio::KBase::Exceptions::ArgumentValidationError->throw(error => "Username must contain only alphanumeric characters!",
		method_name => '_validateUserID') if ($id !~ m/^[\w-]+$/);
}

sub _validateObjectID {
	my ($self,$id) = @_;
	Bio::KBase::Exceptions::ArgumentValidationError->throw(error => "Object ID failed validation!",
		method_name => '_validateUserID') if ($id !~ m/^.+$/);
}

sub _validatePermission {
	my ($self,$permission) = @_;
	Bio::KBase::Exceptions::ArgumentValidationError->throw(error => "Specified permission not valid!",
		method_name => '_validateWorkspaceID') if ($permission !~ m/^[awrn]$/);
}

sub _validateObjectType {
	my ($self,$type) = @_;
	my $types = $self->_permanentTypes();
	if (defined($types->{$type})) {
		return;
	}
	my $cursor = $self->_mongodb()->get_collection('typeObjects')->find({id => $type});
    if (my $object = $cursor->next) {
		return;
    }
    my $msg = "Specified type not valid!";
	Bio::KBase::Exceptions::ArgumentValidationError->throw(error => $msg,method_name => '_validateObjectType');
}

sub _permanentTypes {
	return {
		Genome => 1,
		Unspecified => 1,
		TestData => 1,
		Biochemistry => 1,
		Model => 1,
		Mapping => 1,
		Annotation => 1,
        FBA => 1,
        Media => 1,
        PhenotypeSet => 1,
        PhenotypeSimulationSet => 1,
        FBAJob => 1,
        GapFill => 1,
        GapGen => 1,
        PROMModel => 1,
        ProbAnno => 1,
        GenomeContigs => 1,
        PromConstraints => 1,
        ModelTemplate => 1
	};
}

sub _validateargs {
	my ($self,$args,$mandatoryArguments,$optionalArguments,$substitutions) = @_;
	if (!defined($args)) {
	    $args = {};
	}
	if (ref($args) ne "HASH") {
		Bio::KBase::Exceptions::ArgumentValidationError->throw(error => "Arguments not hash",
		method_name => '_validateargs');	
	}
	if (defined($substitutions) && ref($substitutions) eq "HASH") {
		foreach my $original (keys(%{$substitutions})) {
			$args->{$original} = $args->{$substitutions->{$original}};
		}
	}
	if (defined($mandatoryArguments)) {
		for (my $i=0; $i < @{$mandatoryArguments}; $i++) {
			if (!defined($args->{$mandatoryArguments->[$i]})) {
				push(@{$args->{_error}},$mandatoryArguments->[$i]);
			}
		}
	}
	if (defined($args->{_error})) {
		Bio::KBase::Exceptions::ArgumentValidationError->throw(error => "Mandatory arguments ".join("; ",@{$args->{_error}})." missing.",
		method_name => '_validateargs');
	}
	if (defined($optionalArguments)) {
		foreach my $argument (keys(%{$optionalArguments})) {
			if (!defined($args->{$argument})) {
				$args->{$argument} = $optionalArguments->{$argument};
			}
		}	
	}
	return $args;
}

sub _retreiveDataFromURL {
	my ($self,$data) = @_;
	my ($fh, $uncompressed_filename) = tempfile();
	close($fh);
	my $status = getstore($data, $uncompressed_filename);
	die "Unable to fetch object from URL!\n" unless($status == 200);
	local $/;
	open($fh, "<", $uncompressed_filename) || die "$!: $@";
	my $string = <$fh>;
	close($fh);
	return $string;
}

sub _uncompress {
	my ($self,$data) = @_;
	my $datastring;
	gunzip \$data => \$datastring;
	return $datastring;
}

sub _decode {
	my ($self,$data) = @_;
	return JSON::XS->new->decode($data);	
}

=head3 _patch

Definition:
	0/1 =  _patch({});
Description:
	This function permits the remote application of data patches to handle correction and adjustments in the database

=cut
sub _patch {
	my($self, $params) = @_;
	#Correcting the modification date on all objects
	if ($params->{patch_id} eq "moddate") {
		my $cursor = $self->_mongodb()->get_collection('workspaceObjects')->find();
		my $grid = $self->_gridfs();
		while (my $object = $cursor->next) {
	        my $file = $grid->find_one({chsum => $object->{chsum}});
	        my $date = $file->{info}->{creationDate};
	        $self->_updateDB("workspaceObjects",{uuid => $object->{uuid}},{'$set' => {'moddate' => $date}})
	    }
	#Correcting the gene count on all models
	} elsif ($params->{patch_id} eq "jobs") {
		my $cursor = $self->_mongodb()->get_collection('jobObjects')->find();
		while (my $object = $cursor->next) {
			if ($object->{id} !~ m/^job/) {
	       		my $obj = $self->_getObject($object->{id});
	       		if (defined($obj)) {
		       		my $data = $obj->data();
		       		my $changes = {
		       			type => "FBA",
		      			jobdata => {
		      				postprocess_command => $data->{postprocess_command},
							fbaref => $data->{clusterjobs}->[0]->{fbaid}
		      			},
		      			queuecommand => $data->{queuing_command}
		       		};
		       		if (defined($data->{clusterjobs}->[0]->{postprocess_args})) {
		       			if (ref($data->{clusterjobs}->[0]->{postprocess_args}) eq "ARRAY") {
		       				$changes->{jobdata}->{postprocess_args} = $data->{clusterjobs}->[0]->{postprocess_args};
		       				if (defined($data->{clusterjobs}->[0]->{postprocess_args}->[0]->{auth})) {
				       			$changes->{auth} = $data->{clusterjobs}->[0]->{postprocess_args}->[0]->{auth};
				       		}
		       			} else {
		       				$changes->{jobdata}->{postprocess_args}->[0] = $data->{clusterjobs}->[0]->{postprocess_args};
		       				if (defined($data->{clusterjobs}->[0]->{postprocess_args}->{auth})) {
				       			$changes->{auth} = $data->{clusterjobs}->[0]->{postprocess_args}->{auth};
				       		}
		       			}
		       		}
		       		if (defined($object->{queuetime}) && $object->{queuetime} =~ m/^\d+$/) {
		       			$changes->{queuetime} = DateTime->from_epoch(epoch => $object->{queuetime})->datetime();
		       		}
		       		if (defined($object->{starttime}) && $object->{starttime} =~ m/^\d+$/) {
		       			$changes->{starttime} = DateTime->from_epoch(epoch => $object->{starttime})->datetime();
		       		}
		       		if (defined($object->{completetime}) && $object->{completetime} =~ m/^\d+$/) {
		       			$changes->{completetime} = DateTime->from_epoch(epoch => $object->{completetime})->datetime();
		       		}
		       		if (defined($object->{requeuetime}) && $object->{requeuetime} =~ m/^\d+$/) {
		       			$changes->{requeuetime} = DateTime->from_epoch(epoch => $object->{requeuetime})->datetime();
		       		}
		       		$self->_updateDB("jobObjects",{id => $object->{id}},{'$set' => $changes});
	       		}
	       }
	    }
	} elsif ($params->{patch_id} eq "genenum") {
		my $cursor = $self->_mongodb()->get_collection('workspaceObjects')->find();
		while (my $object = $cursor->next) {
	        if ($object->{type} eq "Model") {
		        my $newObject = Bio::KBase::workspaceService::Object->new({
					parent => $self,
					uuid => $object->{uuid},
					id => $object->{id},
					workspace => $object->{workspace},
					type => $object->{type},
					ancestor => $object->{ancestor},
					revertAncestors => $object->{revertAncestors},
					owner => $object->{owner},
					lastModifiedBy => $object->{lastModifiedBy},
					command => $object->{command},
					instance => $object->{instance},
					chsum => $object->{chsum},
					meta => $object->{meta},
					moddate => $object->{moddate}
		        });
		        my $data = $newObject->data();
		        if (defined($data->{modelreactions})) {
					my $genehash = {};
					for (my $i=0; $i < @{$data->{modelreactions}}; $i++) {
						my $rxn = $data->{modelreactions}->[$i];
						if (defined($rxn->{modelReactionProteins})) {
							for (my $j=0; $j < @{$rxn->{modelReactionProteins}}; $j++) {
								my $prot = $rxn->{modelReactionProteins}->[$j];
								if (defined($prot->{modelReactionProteinSubunits})) {
									for (my $k=0; $k < @{$prot->{modelReactionProteinSubunits}}; $k++) {
										my $subunit = $prot->{modelReactionProteinSubunits}->[$k];
										if (defined($subunit->{modelReactionProteinSubunitGenes})) {
											for (my $m=0; $m < @{$subunit->{modelReactionProteinSubunitGenes}}; $m++) {
												my $gene = $subunit->{modelReactionProteinSubunitGenes}->[$m];
												if (defined($gene->{feature_uuid})) {
													$genehash->{$gene->{feature_uuid}} = 1;
												}
											}
										}
									}
								}
							}
						}
					}
					my $numgenes = keys(%{$genehash});
		        	$self->_updateDB("workspaceObjects",{uuid => $object->{uuid}},{'$set' => {'meta.number_genes' => $numgenes}});
		        }
			}
	    }
	}
};

#END_HEADER

sub new
{
    my($class, @args) = @_;
    my $self = {
    };
    bless $self, $class;
    #BEGIN_CONSTRUCTOR
    my $options = $args[0];
	$ENV{KB_NO_FILE_ENVIRONMENT} = 1;
    my $params;
    $self->{_accounttype} = "kbase";
    $self->{'_idserver-url'} = "http://bio-data-1.mcs.anl.gov/services/idserver";
    $self->{'_mssserver-url'} = "http://biologin-4.mcs.anl.gov:7050";
    $self->{_host} = "localhost";
    $self->{_db} = "workspace_service";
    my $paramlist = [qw(mongodb-database mongodb-host testuser mssserver-url accounttype idserver-url)];

    # so it looks like params is created by looping over the config object
    # if deployment.cfg exists

    # the keys in the params hash are the same as in the config obuject 
    # except the block name from the config file is ommitted.

    # the block name is picked up from KB_SERVICE_NAME. this has to be set
    # in the start_service script as an environment variable.

    # looping over a set of predefined set of parameter keys, see if there
    # is a value for that key in the config object

    if ((my $e = $ENV{KB_DEPLOYMENT_CONFIG}) && -e $ENV{KB_DEPLOYMENT_CONFIG}) {
		my $service = $ENV{KB_SERVICE_NAME};
		if (defined($service)) {
			my $c = Config::Simple->new();
			$c->read($e);
<<<<<<< HEAD
			for my $p (@{$paramlist}) {
			  	my $v = $c->param("$service.$p");
=======
			my @list = qw(accounttype mongodb-host mongodb-database idserver-url);
			for my $p (@list) {
			    my $v = $c->param("$service.$p");
>>>>>>> e568c0be
			    if ($v) {
					$params->{$p} = $v;
			    }
			}
		}
    }
<<<<<<< HEAD

    # now, we have the options hash. THis is passed into the constructor as a
    # parameter to new(). If a key from the predefined set of parameter keys
    # is found in the incoming hash, let the associated value override what
    # was previously assigned to the params hash from the config object.

    for my $p (@{$paramlist}) {
  		if (defined($options->{$p})) {
			$params->{$p} = $options->{$p};
        }
=======
    my @list = qw(accounttype mongodb-host mongodb-database idserver-url);
	for my $p (@list) {
	  	if (defined($options->{$p})) {
			$params{$p} = $options->{$p};
	    }
	}
	$self->{_accounttype} = "kbase";
	$self->{'_idserver-url'} = 'http://bio-data-1.mcs.anl.gov/services/idserver';
    if (defined $params{accounttype}) {
		#print STDERR "Setting account type to:".$params{accounttype}."\n";
		$self->{_accounttype} = $params{accounttype};
    } 
    if (defined $params{'idserver-url'}) {
               $self->{'_idserver-url'} = $params{'idserver-url'};
    }

    if (defined $params{"mongodb-host"}) {
		$self->{_host} = $params{"mongodb-host"};
    } else {
		print STDERR "mongodb-host configuration not found, using 'localhost'\n";
		$self->{_host} = "localhost";
>>>>>>> e568c0be
    }
    
    # now, if params has one of the predefined set of parameter keys,
    # use that value to override object instance variable values. The
    # default object instance variable values were set above.

	if (defined $params->{mongodb-host}) {
		$self->{_host} = $params->{mongodb-host};
    }
	if (defined $params->{mongodb-database}) {
		$self->{_db} = $params->{mongodb-database};
    }
    if (defined $params->{accounttype}) {
		$self->{_accounttype} = $params->{accounttype};
    }
    if (defined($params->{testuser})) {
    	$self->{_testuser} = $params->{testuser};
    }
    if (defined $params->{'idserver-url'}) {
    		$self->{'_idserver-url'} = $params->{'idserver-url'};
    }
    if (defined $params->{'mssserver-url'}) {
    		$self->{'_mssserver-url'} = $params->{'mssserver-url'};
    }
    
    #END_CONSTRUCTOR

    if ($self->can('_init_instance'))
    {
	$self->_init_instance();
    }
    return $self;
}

=head1 METHODS



=head2 load_media_from_bio

  $mediaMetas = $obj->load_media_from_bio($params)

=over 4

=item Parameter and return types

=begin html

<pre>
$params is a load_media_from_bio_params
$mediaMetas is a reference to a list where each element is an object_metadata
load_media_from_bio_params is a reference to a hash where the following keys are defined:
	mediaWS has a value which is a workspace_id
	bioid has a value which is an object_id
	bioWS has a value which is a workspace_id
	clearExisting has a value which is a bool
	overwrite has a value which is a bool
	auth has a value which is a string
	asHash has a value which is a bool
workspace_id is a string
object_id is a string
bool is an int
object_metadata is a reference to a list containing 11 items:
	0: (id) an object_id
	1: (type) an object_type
	2: (moddate) a timestamp
	3: (instance) an int
	4: (command) a string
	5: (lastmodifier) a username
	6: (owner) a username
	7: (workspace) a workspace_id
	8: (ref) a workspace_ref
	9: (chsum) a string
	10: (metadata) a reference to a hash where the key is a string and the value is a string
object_type is a string
timestamp is a string
username is a string
workspace_ref is a string

</pre>

=end html

=begin text

$params is a load_media_from_bio_params
$mediaMetas is a reference to a list where each element is an object_metadata
load_media_from_bio_params is a reference to a hash where the following keys are defined:
	mediaWS has a value which is a workspace_id
	bioid has a value which is an object_id
	bioWS has a value which is a workspace_id
	clearExisting has a value which is a bool
	overwrite has a value which is a bool
	auth has a value which is a string
	asHash has a value which is a bool
workspace_id is a string
object_id is a string
bool is an int
object_metadata is a reference to a list containing 11 items:
	0: (id) an object_id
	1: (type) an object_type
	2: (moddate) a timestamp
	3: (instance) an int
	4: (command) a string
	5: (lastmodifier) a username
	6: (owner) a username
	7: (workspace) a workspace_id
	8: (ref) a workspace_ref
	9: (chsum) a string
	10: (metadata) a reference to a hash where the key is a string and the value is a string
object_type is a string
timestamp is a string
username is a string
workspace_ref is a string


=end text



=item Description

Creates "Media" objects in the workspace for all media contained in the specified biochemistry

=back

=cut

sub load_media_from_bio
{
    my $self = shift;
    my($params) = @_;

    my @_bad_arguments;
    (ref($params) eq 'HASH') or push(@_bad_arguments, "Invalid type for argument \"params\" (value was \"$params\")");
    if (@_bad_arguments) {
	my $msg = "Invalid arguments passed to load_media_from_bio:\n" . join("", map { "\t$_\n" } @_bad_arguments);
	Bio::KBase::Exceptions::ArgumentValidationError->throw(error => $msg,
							       method_name => 'load_media_from_bio');
    }

    my $ctx = $Bio::KBase::workspaceService::Server::CallContext;
    my($mediaMetas);
    #BEGIN load_media_from_bio
    $self->_setContext($ctx,$params);
    $params = $self->_validateargs($params,[],{
    	mediaWS => "KBaseMedia",
    	bioid => "default",
    	bioWS => "kbase",
    	clearExisting => 0,
    	overwrite => 0,
    	asHash => 0
    });
    #Creating the workspace if not already existing
    my $biows = $self->_getWorkspace($params->{bioWS});
    if (!defined($biows)) {
    	Bio::KBase::Exceptions::ArgumentValidationError->throw(error => "Biochemistry workspace not found!",
							       method_name => 'load_media_from_bio');
    }
    my $ws = $self->_getWorkspace($params->{mediaWS});
	if (!defined($ws)) {
		$self->_createWorkspace($params->{mediaWS},"r");
		$ws = $self->_getWorkspace($params->{mediaWS});
	}
	my $bio = $biows->getObject("Biochemistry",$params->{bioid});
	if (defined($bio->data()->{media})) {
		my $media = $bio->data()->{media};
		for (my $i=0; $i < @{$media};$i++) {
			my $obj = $ws->getObject("Media",$media->[$i]->{id});
			if (!defined($obj) || $params->{overwrite} == 1) {
				$obj = $ws->saveObject("Media",$media->[$i]->{id},$media->[$i],"load_media_from_bio",{});	
			}
			push(@{$mediaMetas},$obj->metadata($params->{asHash}));
		}
	}
	$self->_clearContext();
    #END load_media_from_bio
    my @_bad_returns;
    (ref($mediaMetas) eq 'ARRAY') or push(@_bad_returns, "Invalid type for return variable \"mediaMetas\" (value was \"$mediaMetas\")");
    if (@_bad_returns) {
	my $msg = "Invalid returns passed to load_media_from_bio:\n" . join("", map { "\t$_\n" } @_bad_returns);
	Bio::KBase::Exceptions::ArgumentValidationError->throw(error => $msg,
							       method_name => 'load_media_from_bio');
    }
    return($mediaMetas);
}




=head2 import_bio

  $metadata = $obj->import_bio($params)

=over 4

=item Parameter and return types

=begin html

<pre>
$params is an import_bio_params
$metadata is an object_metadata
import_bio_params is a reference to a hash where the following keys are defined:
	bioid has a value which is an object_id
	bioWS has a value which is a workspace_id
	url has a value which is a string
	compressed has a value which is a bool
	clearExisting has a value which is a bool
	overwrite has a value which is a bool
	auth has a value which is a string
	asHash has a value which is a bool
object_id is a string
workspace_id is a string
bool is an int
object_metadata is a reference to a list containing 11 items:
	0: (id) an object_id
	1: (type) an object_type
	2: (moddate) a timestamp
	3: (instance) an int
	4: (command) a string
	5: (lastmodifier) a username
	6: (owner) a username
	7: (workspace) a workspace_id
	8: (ref) a workspace_ref
	9: (chsum) a string
	10: (metadata) a reference to a hash where the key is a string and the value is a string
object_type is a string
timestamp is a string
username is a string
workspace_ref is a string

</pre>

=end html

=begin text

$params is an import_bio_params
$metadata is an object_metadata
import_bio_params is a reference to a hash where the following keys are defined:
	bioid has a value which is an object_id
	bioWS has a value which is a workspace_id
	url has a value which is a string
	compressed has a value which is a bool
	clearExisting has a value which is a bool
	overwrite has a value which is a bool
	auth has a value which is a string
	asHash has a value which is a bool
object_id is a string
workspace_id is a string
bool is an int
object_metadata is a reference to a list containing 11 items:
	0: (id) an object_id
	1: (type) an object_type
	2: (moddate) a timestamp
	3: (instance) an int
	4: (command) a string
	5: (lastmodifier) a username
	6: (owner) a username
	7: (workspace) a workspace_id
	8: (ref) a workspace_ref
	9: (chsum) a string
	10: (metadata) a reference to a hash where the key is a string and the value is a string
object_type is a string
timestamp is a string
username is a string
workspace_ref is a string


=end text



=item Description

Imports a biochemistry from a URL

=back

=cut

sub import_bio
{
    my $self = shift;
    my($params) = @_;

    my @_bad_arguments;
    (ref($params) eq 'HASH') or push(@_bad_arguments, "Invalid type for argument \"params\" (value was \"$params\")");
    if (@_bad_arguments) {
	my $msg = "Invalid arguments passed to import_bio:\n" . join("", map { "\t$_\n" } @_bad_arguments);
	Bio::KBase::Exceptions::ArgumentValidationError->throw(error => $msg,
							       method_name => 'import_bio');
    }

    my $ctx = $Bio::KBase::workspaceService::Server::CallContext;
    my($metadata);
    #BEGIN import_bio
    $self->_setContext($ctx,$params);
    $params = $self->_validateargs($params,[],{
    	bioid => "default",
    	bioWS => "kbase",
    	url => "http://bioseed.mcs.anl.gov/~chenry/exampleObjects/defaultBiochem.json.gz",
    	compressed => 1,
    	overwrite => 0,
    	asHash => 0
    });
    #Creating the workspace if not already existing
    my $ws = $self->_getWorkspace($params->{bioWS});
	if (!defined($ws)) {
		$self->_createWorkspace($params->{bioWS},"r");
		$ws = $self->_getWorkspace($params->{bioWS});
	}
	#Checking for existing object
	my $obj = $ws->getObject("Biochemistry",$params->{bioid});
	if (defined($obj) && $params->{overwrite} == 0) {
		Bio::KBase::Exceptions::ArgumentValidationError->throw(error => "Biochemistry exists, and overwrite not requested",
							       method_name => 'import_bio');
	}
	#Retreiving object from url
	my ($fh1, $compressed_filename) = tempfile();
	close($fh1);
	my $status = getstore($params->{url}, $compressed_filename);
	if ($status != 200) {
		Bio::KBase::Exceptions::ArgumentValidationError->throw(error => "Unable to fetch from URL",
							       method_name => 'import_bio');
	}
	#Uncompressing
	if ($params->{compressed} == 1) {
		my ($fh2, $uncompressed_filename) = tempfile();
		close($fh2);
		gunzip $compressed_filename => $uncompressed_filename;
		$compressed_filename = $uncompressed_filename;
	}
	#Saving object
	open(my $fh, "<", $compressed_filename) || die "$!: $@";
	my @lines = <$fh>;
	close($fh);
	my $string = join("\n",@lines);
	my $data = JSON::XS->new->utf8->decode($string);
	$data->{uuid} = $params->{bioWS}."/".$params->{bioid};
	$obj = $ws->saveObject("Biochemistry",$params->{bioid},$data,"import_bio",{});
    $metadata = $obj->metadata($params->{asHash});
    $self->_clearContext();
    #END import_bio
    my @_bad_returns;
    (ref($metadata) eq 'ARRAY') or push(@_bad_returns, "Invalid type for return variable \"metadata\" (value was \"$metadata\")");
    if (@_bad_returns) {
	my $msg = "Invalid returns passed to import_bio:\n" . join("", map { "\t$_\n" } @_bad_returns);
	Bio::KBase::Exceptions::ArgumentValidationError->throw(error => $msg,
							       method_name => 'import_bio');
    }
    return($metadata);
}




=head2 import_map

  $metadata = $obj->import_map($params)

=over 4

=item Parameter and return types

=begin html

<pre>
$params is an import_map_params
$metadata is an object_metadata
import_map_params is a reference to a hash where the following keys are defined:
	bioid has a value which is an object_id
	bioWS has a value which is a workspace_id
	mapid has a value which is an object_id
	mapWS has a value which is a workspace_id
	url has a value which is a string
	compressed has a value which is a bool
	overwrite has a value which is a bool
	auth has a value which is a string
	asHash has a value which is a bool
object_id is a string
workspace_id is a string
bool is an int
object_metadata is a reference to a list containing 11 items:
	0: (id) an object_id
	1: (type) an object_type
	2: (moddate) a timestamp
	3: (instance) an int
	4: (command) a string
	5: (lastmodifier) a username
	6: (owner) a username
	7: (workspace) a workspace_id
	8: (ref) a workspace_ref
	9: (chsum) a string
	10: (metadata) a reference to a hash where the key is a string and the value is a string
object_type is a string
timestamp is a string
username is a string
workspace_ref is a string

</pre>

=end html

=begin text

$params is an import_map_params
$metadata is an object_metadata
import_map_params is a reference to a hash where the following keys are defined:
	bioid has a value which is an object_id
	bioWS has a value which is a workspace_id
	mapid has a value which is an object_id
	mapWS has a value which is a workspace_id
	url has a value which is a string
	compressed has a value which is a bool
	overwrite has a value which is a bool
	auth has a value which is a string
	asHash has a value which is a bool
object_id is a string
workspace_id is a string
bool is an int
object_metadata is a reference to a list containing 11 items:
	0: (id) an object_id
	1: (type) an object_type
	2: (moddate) a timestamp
	3: (instance) an int
	4: (command) a string
	5: (lastmodifier) a username
	6: (owner) a username
	7: (workspace) a workspace_id
	8: (ref) a workspace_ref
	9: (chsum) a string
	10: (metadata) a reference to a hash where the key is a string and the value is a string
object_type is a string
timestamp is a string
username is a string
workspace_ref is a string


=end text



=item Description

Imports a mapping from a URL

=back

=cut

sub import_map
{
    my $self = shift;
    my($params) = @_;

    my @_bad_arguments;
    (ref($params) eq 'HASH') or push(@_bad_arguments, "Invalid type for argument \"params\" (value was \"$params\")");
    if (@_bad_arguments) {
	my $msg = "Invalid arguments passed to import_map:\n" . join("", map { "\t$_\n" } @_bad_arguments);
	Bio::KBase::Exceptions::ArgumentValidationError->throw(error => $msg,
							       method_name => 'import_map');
    }

    my $ctx = $Bio::KBase::workspaceService::Server::CallContext;
    my($metadata);
    #BEGIN import_map
    $self->_setContext($ctx,$params);
    $params = $self->_validateargs($params,[],{
    	bioid => "default",
    	bioWS => "kbase",
    	mapid => "default",
    	mapWS => "kbase",
    	url => "http://bioseed.mcs.anl.gov/~chenry/exampleObjects/defaultMap.json.gz",
    	compressed => 1,
    	overwrite => 0,
    	asHash => 0
    });
    #Creating the workspace if not already existing
    my $ws = $self->_getWorkspace($params->{mapWS});
	if (!defined($ws)) {
		$self->_createWorkspace($params->{mapWS},"r");
		$ws = $self->_getWorkspace($params->{mapWS});
	}
	#Checking for existing object
	my $obj = $ws->getObject("Mapping",$params->{mapid});
	if (defined($obj) && $params->{overwrite} == 0) {
		Bio::KBase::Exceptions::ArgumentValidationError->throw(error => "Mapping exists, and overwrite not requested",
							       method_name => 'import_map');
	}
	#Retreiving object from url
	my ($fh1, $compressed_filename) = tempfile();
	close($fh1);
	my $status = getstore($params->{url}, $compressed_filename);
	if ($status != 200) {
		Bio::KBase::Exceptions::ArgumentValidationError->throw(error => "Unable to fetch from URL",
							       method_name => 'import_map');
	}
	#Uncompressing
	if ($params->{compressed} == 1) {
		my ($fh2, $uncompressed_filename) = tempfile();
		close($fh2);
		gunzip $compressed_filename => $uncompressed_filename;
		$compressed_filename = $uncompressed_filename;
	}
	#Saving object
	open(my $fh, "<", $compressed_filename) || die "$!: $@";
	my @lines = <$fh>;
	close($fh);
	my $string = join("\n",@lines);
	my $data = JSON::XS->new->utf8->decode($string);
	$data->{biochemistry_uuid} = $params->{bioWS}."/".$params->{bioid};
	$data->{uuid} = $params->{mapWS}."/".$params->{mapid};
	$obj = $ws->saveObject("Mapping",$params->{mapid},$data,"import_map",{});
    $metadata = $obj->metadata($params->{asHash});
    $self->_clearContext();
    #END import_map
    my @_bad_returns;
    (ref($metadata) eq 'ARRAY') or push(@_bad_returns, "Invalid type for return variable \"metadata\" (value was \"$metadata\")");
    if (@_bad_returns) {
	my $msg = "Invalid returns passed to import_map:\n" . join("", map { "\t$_\n" } @_bad_returns);
	Bio::KBase::Exceptions::ArgumentValidationError->throw(error => $msg,
							       method_name => 'import_map');
    }
    return($metadata);
}




=head2 save_object

  $metadata = $obj->save_object($params)

=over 4

=item Parameter and return types

=begin html

<pre>
$params is a save_object_params
$metadata is an object_metadata
save_object_params is a reference to a hash where the following keys are defined:
	id has a value which is an object_id
	type has a value which is an object_type
	data has a value which is an ObjectData
	workspace has a value which is a workspace_id
	command has a value which is a string
	metadata has a value which is a reference to a hash where the key is a string and the value is a string
	auth has a value which is a string
	json has a value which is a bool
	compressed has a value which is a bool
	retrieveFromURL has a value which is a bool
	asHash has a value which is a bool
object_id is a string
object_type is a string
ObjectData is a reference to a hash where the following keys are defined:
	version has a value which is an int
workspace_id is a string
bool is an int
object_metadata is a reference to a list containing 11 items:
	0: (id) an object_id
	1: (type) an object_type
	2: (moddate) a timestamp
	3: (instance) an int
	4: (command) a string
	5: (lastmodifier) a username
	6: (owner) a username
	7: (workspace) a workspace_id
	8: (ref) a workspace_ref
	9: (chsum) a string
	10: (metadata) a reference to a hash where the key is a string and the value is a string
timestamp is a string
username is a string
workspace_ref is a string

</pre>

=end html

=begin text

$params is a save_object_params
$metadata is an object_metadata
save_object_params is a reference to a hash where the following keys are defined:
	id has a value which is an object_id
	type has a value which is an object_type
	data has a value which is an ObjectData
	workspace has a value which is a workspace_id
	command has a value which is a string
	metadata has a value which is a reference to a hash where the key is a string and the value is a string
	auth has a value which is a string
	json has a value which is a bool
	compressed has a value which is a bool
	retrieveFromURL has a value which is a bool
	asHash has a value which is a bool
object_id is a string
object_type is a string
ObjectData is a reference to a hash where the following keys are defined:
	version has a value which is an int
workspace_id is a string
bool is an int
object_metadata is a reference to a list containing 11 items:
	0: (id) an object_id
	1: (type) an object_type
	2: (moddate) a timestamp
	3: (instance) an int
	4: (command) a string
	5: (lastmodifier) a username
	6: (owner) a username
	7: (workspace) a workspace_id
	8: (ref) a workspace_ref
	9: (chsum) a string
	10: (metadata) a reference to a hash where the key is a string and the value is a string
timestamp is a string
username is a string
workspace_ref is a string


=end text



=item Description

Saves the input object data and metadata into the selected workspace, returning the object_metadata of the saved object

=back

=cut

sub save_object
{
    my $self = shift;
    my($params) = @_;

    my @_bad_arguments;
    (ref($params) eq 'HASH') or push(@_bad_arguments, "Invalid type for argument \"params\" (value was \"$params\")");
    if (@_bad_arguments) {
	my $msg = "Invalid arguments passed to save_object:\n" . join("", map { "\t$_\n" } @_bad_arguments);
	Bio::KBase::Exceptions::ArgumentValidationError->throw(error => $msg,
							       method_name => 'save_object');
    }

    my $ctx = $Bio::KBase::workspaceService::Server::CallContext;
    my($metadata);
    #BEGIN save_object
    $self->_setContext($ctx,$params);
    $params = $self->_validateargs($params,["id","type","data","workspace"],{
    	command => undef,
    	metadata => {},
    	json => 0,
    	compressed => 0,
    	retrieveFromURL => 0,
    	asHash => 0,
    });
    if ($params->{retrieveFromURL} == 1) {
    	$params->{data} = $self->_retreiveDataFromURL($params->{data});
    }
    if ($params->{compressed} == 1) {
    	$params->{data} = $self->_uncompress($params->{data});
    }
    if ($params->{json} == 1) {
    	$params->{data} = $self->_decode($params->{data});
    }
    #Dealing with objects that will be saved as references only
    my $obj;
    if ($params->{workspace} eq "NO_WORKSPACE") {
    	$obj = $self->_saveObjectByRef($params->{type},$params->{id},$params->{data},$params->{command},$params->{metadata});
    } else {
    	my $ws = $self->_getWorkspace($params->{workspace},{throwErrorIfMissing => 1});
    	$obj = $ws->saveObject($params->{type},$params->{id},$params->{data},$params->{command},$params->{metadata});	
    }
    $metadata = $obj->metadata($params->{asHash});
	$self->_clearContext();
    #END save_object
    my @_bad_returns;
    (ref($metadata) eq 'ARRAY') or push(@_bad_returns, "Invalid type for return variable \"metadata\" (value was \"$metadata\")");
    if (@_bad_returns) {
	my $msg = "Invalid returns passed to save_object:\n" . join("", map { "\t$_\n" } @_bad_returns);
	Bio::KBase::Exceptions::ArgumentValidationError->throw(error => $msg,
							       method_name => 'save_object');
    }
    return($metadata);
}




=head2 delete_object

  $metadata = $obj->delete_object($params)

=over 4

=item Parameter and return types

=begin html

<pre>
$params is a delete_object_params
$metadata is an object_metadata
delete_object_params is a reference to a hash where the following keys are defined:
	id has a value which is an object_id
	type has a value which is an object_type
	workspace has a value which is a workspace_id
	auth has a value which is a string
	asHash has a value which is a bool
object_id is a string
object_type is a string
workspace_id is a string
bool is an int
object_metadata is a reference to a list containing 11 items:
	0: (id) an object_id
	1: (type) an object_type
	2: (moddate) a timestamp
	3: (instance) an int
	4: (command) a string
	5: (lastmodifier) a username
	6: (owner) a username
	7: (workspace) a workspace_id
	8: (ref) a workspace_ref
	9: (chsum) a string
	10: (metadata) a reference to a hash where the key is a string and the value is a string
timestamp is a string
username is a string
workspace_ref is a string

</pre>

=end html

=begin text

$params is a delete_object_params
$metadata is an object_metadata
delete_object_params is a reference to a hash where the following keys are defined:
	id has a value which is an object_id
	type has a value which is an object_type
	workspace has a value which is a workspace_id
	auth has a value which is a string
	asHash has a value which is a bool
object_id is a string
object_type is a string
workspace_id is a string
bool is an int
object_metadata is a reference to a list containing 11 items:
	0: (id) an object_id
	1: (type) an object_type
	2: (moddate) a timestamp
	3: (instance) an int
	4: (command) a string
	5: (lastmodifier) a username
	6: (owner) a username
	7: (workspace) a workspace_id
	8: (ref) a workspace_ref
	9: (chsum) a string
	10: (metadata) a reference to a hash where the key is a string and the value is a string
timestamp is a string
username is a string
workspace_ref is a string


=end text



=item Description

Deletes the specified object from the specified workspace, returning the object_metadata of the deleted object.
Object is only temporarily deleted and can be recovered by using the revert command.

=back

=cut

sub delete_object
{
    my $self = shift;
    my($params) = @_;

    my @_bad_arguments;
    (ref($params) eq 'HASH') or push(@_bad_arguments, "Invalid type for argument \"params\" (value was \"$params\")");
    if (@_bad_arguments) {
	my $msg = "Invalid arguments passed to delete_object:\n" . join("", map { "\t$_\n" } @_bad_arguments);
	Bio::KBase::Exceptions::ArgumentValidationError->throw(error => $msg,
							       method_name => 'delete_object');
    }

    my $ctx = $Bio::KBase::workspaceService::Server::CallContext;
    my($metadata);
    #BEGIN delete_object
    $self->_setContext($ctx,$params);
    $self->_validateargs($params,["id","type","workspace"],{
    	asHash => 0
    });
    my $ws = $self->_getWorkspace($params->{workspace},{throwErrorIfMissing => 1});
    my $obj = $ws->deleteObject($params->{type},$params->{id});
    $metadata = $obj->metadata($params->{asHash});
    $self->_clearContext();
    #END delete_object
    my @_bad_returns;
    (ref($metadata) eq 'ARRAY') or push(@_bad_returns, "Invalid type for return variable \"metadata\" (value was \"$metadata\")");
    if (@_bad_returns) {
	my $msg = "Invalid returns passed to delete_object:\n" . join("", map { "\t$_\n" } @_bad_returns);
	Bio::KBase::Exceptions::ArgumentValidationError->throw(error => $msg,
							       method_name => 'delete_object');
    }
    return($metadata);
}




=head2 delete_object_permanently

  $metadata = $obj->delete_object_permanently($params)

=over 4

=item Parameter and return types

=begin html

<pre>
$params is a delete_object_permanently_params
$metadata is an object_metadata
delete_object_permanently_params is a reference to a hash where the following keys are defined:
	id has a value which is an object_id
	type has a value which is an object_type
	workspace has a value which is a workspace_id
	auth has a value which is a string
	asHash has a value which is a bool
object_id is a string
object_type is a string
workspace_id is a string
bool is an int
object_metadata is a reference to a list containing 11 items:
	0: (id) an object_id
	1: (type) an object_type
	2: (moddate) a timestamp
	3: (instance) an int
	4: (command) a string
	5: (lastmodifier) a username
	6: (owner) a username
	7: (workspace) a workspace_id
	8: (ref) a workspace_ref
	9: (chsum) a string
	10: (metadata) a reference to a hash where the key is a string and the value is a string
timestamp is a string
username is a string
workspace_ref is a string

</pre>

=end html

=begin text

$params is a delete_object_permanently_params
$metadata is an object_metadata
delete_object_permanently_params is a reference to a hash where the following keys are defined:
	id has a value which is an object_id
	type has a value which is an object_type
	workspace has a value which is a workspace_id
	auth has a value which is a string
	asHash has a value which is a bool
object_id is a string
object_type is a string
workspace_id is a string
bool is an int
object_metadata is a reference to a list containing 11 items:
	0: (id) an object_id
	1: (type) an object_type
	2: (moddate) a timestamp
	3: (instance) an int
	4: (command) a string
	5: (lastmodifier) a username
	6: (owner) a username
	7: (workspace) a workspace_id
	8: (ref) a workspace_ref
	9: (chsum) a string
	10: (metadata) a reference to a hash where the key is a string and the value is a string
timestamp is a string
username is a string
workspace_ref is a string


=end text



=item Description

Permanently deletes the specified object from the specified workspace.
This permanently deletes the object and object history, and the data cannot be recovered.
Objects cannot be permanently deleted unless they've been deleted first.

=back

=cut

sub delete_object_permanently
{
    my $self = shift;
    my($params) = @_;

    my @_bad_arguments;
    (ref($params) eq 'HASH') or push(@_bad_arguments, "Invalid type for argument \"params\" (value was \"$params\")");
    if (@_bad_arguments) {
	my $msg = "Invalid arguments passed to delete_object_permanently:\n" . join("", map { "\t$_\n" } @_bad_arguments);
	Bio::KBase::Exceptions::ArgumentValidationError->throw(error => $msg,
							       method_name => 'delete_object_permanently');
    }

    my $ctx = $Bio::KBase::workspaceService::Server::CallContext;
    my($metadata);
    #BEGIN delete_object_permanently
    $self->_setContext($ctx,$params);
    $self->_validateargs($params,["id","type","workspace"],{
    	asHash => 0
    });
    if ($params->{workspace} eq "NO_WORKSPACE") {
    	my $obj = $self->_getObject($params->{id},{throwErrorIfMissing => 1});
    	$metadata = $obj->metadata($params->{asHash});
    	if ($obj->owner() eq $self->_getUsername()) {
    		$obj->permanentDelete();
    	}
    } else {
	    my $ws = $self->_getWorkspace($params->{workspace},{throwErrorIfMissing => 1});
	    my $obj = $ws->deleteObjectPermanently($params->{type},$params->{id});
	    $metadata = $obj->metadata($params->{asHash});
    }
    $self->_clearContext();
    #END delete_object_permanently
    my @_bad_returns;
    (ref($metadata) eq 'ARRAY') or push(@_bad_returns, "Invalid type for return variable \"metadata\" (value was \"$metadata\")");
    if (@_bad_returns) {
	my $msg = "Invalid returns passed to delete_object_permanently:\n" . join("", map { "\t$_\n" } @_bad_returns);
	Bio::KBase::Exceptions::ArgumentValidationError->throw(error => $msg,
							       method_name => 'delete_object_permanently');
    }
    return($metadata);
}




=head2 get_object

  $output = $obj->get_object($params)

=over 4

=item Parameter and return types

=begin html

<pre>
$params is a get_object_params
$output is a get_object_output
get_object_params is a reference to a hash where the following keys are defined:
	id has a value which is an object_id
	type has a value which is an object_type
	workspace has a value which is a workspace_id
	instance has a value which is an int
	auth has a value which is a string
	asHash has a value which is a bool
	asJSON has a value which is a bool
object_id is a string
object_type is a string
workspace_id is a string
bool is an int
get_object_output is a reference to a hash where the following keys are defined:
	data has a value which is a string
	metadata has a value which is an object_metadata
object_metadata is a reference to a list containing 11 items:
	0: (id) an object_id
	1: (type) an object_type
	2: (moddate) a timestamp
	3: (instance) an int
	4: (command) a string
	5: (lastmodifier) a username
	6: (owner) a username
	7: (workspace) a workspace_id
	8: (ref) a workspace_ref
	9: (chsum) a string
	10: (metadata) a reference to a hash where the key is a string and the value is a string
timestamp is a string
username is a string
workspace_ref is a string

</pre>

=end html

=begin text

$params is a get_object_params
$output is a get_object_output
get_object_params is a reference to a hash where the following keys are defined:
	id has a value which is an object_id
	type has a value which is an object_type
	workspace has a value which is a workspace_id
	instance has a value which is an int
	auth has a value which is a string
	asHash has a value which is a bool
	asJSON has a value which is a bool
object_id is a string
object_type is a string
workspace_id is a string
bool is an int
get_object_output is a reference to a hash where the following keys are defined:
	data has a value which is a string
	metadata has a value which is an object_metadata
object_metadata is a reference to a list containing 11 items:
	0: (id) an object_id
	1: (type) an object_type
	2: (moddate) a timestamp
	3: (instance) an int
	4: (command) a string
	5: (lastmodifier) a username
	6: (owner) a username
	7: (workspace) a workspace_id
	8: (ref) a workspace_ref
	9: (chsum) a string
	10: (metadata) a reference to a hash where the key is a string and the value is a string
timestamp is a string
username is a string
workspace_ref is a string


=end text



=item Description

Retrieves the specified object from the specified workspace.
Both the object data and metadata are returned.
This commands provides access to all versions of the object via the instance parameter.

=back

=cut

sub get_object
{
    my $self = shift;
    my($params) = @_;

    my @_bad_arguments;
    (ref($params) eq 'HASH') or push(@_bad_arguments, "Invalid type for argument \"params\" (value was \"$params\")");
    if (@_bad_arguments) {
	my $msg = "Invalid arguments passed to get_object:\n" . join("", map { "\t$_\n" } @_bad_arguments);
	Bio::KBase::Exceptions::ArgumentValidationError->throw(error => $msg,
							       method_name => 'get_object');
    }

    my $ctx = $Bio::KBase::workspaceService::Server::CallContext;
    my($output);
    #BEGIN get_object
    $self->_setContext($ctx,$params);
    $self->_validateargs($params,["id","type","workspace"],{
    	instance => undef,
    	asHash => 0,
    	asJSON => 0
    });
    my $obj;
    if ($params->{workspace} eq "NO_WORKSPACE") {
    	$obj = $self->_getObject($params->{id});
    } else {
    	my $ws = $self->_getWorkspace($params->{workspace},{throwErrorIfMissing => 1});
    	$obj = $ws->getObject($params->{type},$params->{id},{
	    	throwErrorIfMissing => 1,
	    	instance => $params->{instance}
	    });
    }
    my $data;
    if ($params->{asJSON} == 1) {
    	my $JSON = JSON::XS->new->utf8(1);
    	$data = $JSON->encode($obj->data());
    } else {
    	$data = $obj->data();
    }
    $output = {
    	data => $obj->data(),
    	metadata => $obj->metadata($params->{asHash})
    };
    $self->_clearContext();
    #END get_object
    my @_bad_returns;
    (ref($output) eq 'HASH') or push(@_bad_returns, "Invalid type for return variable \"output\" (value was \"$output\")");
    if (@_bad_returns) {
	my $msg = "Invalid returns passed to get_object:\n" . join("", map { "\t$_\n" } @_bad_returns);
	Bio::KBase::Exceptions::ArgumentValidationError->throw(error => $msg,
							       method_name => 'get_object');
    }
    return($output);
}




=head2 get_object_by_ref

  $output = $obj->get_object_by_ref($params)

=over 4

=item Parameter and return types

=begin html

<pre>
$params is a get_object_by_ref_params
$output is a get_object_output
get_object_by_ref_params is a reference to a hash where the following keys are defined:
	reference has a value which is a workspace_ref
	auth has a value which is a string
	asHash has a value which is a bool
	asJSON has a value which is a bool
workspace_ref is a string
bool is an int
get_object_output is a reference to a hash where the following keys are defined:
	data has a value which is a string
	metadata has a value which is an object_metadata
object_metadata is a reference to a list containing 11 items:
	0: (id) an object_id
	1: (type) an object_type
	2: (moddate) a timestamp
	3: (instance) an int
	4: (command) a string
	5: (lastmodifier) a username
	6: (owner) a username
	7: (workspace) a workspace_id
	8: (ref) a workspace_ref
	9: (chsum) a string
	10: (metadata) a reference to a hash where the key is a string and the value is a string
object_id is a string
object_type is a string
timestamp is a string
username is a string
workspace_id is a string

</pre>

=end html

=begin text

$params is a get_object_by_ref_params
$output is a get_object_output
get_object_by_ref_params is a reference to a hash where the following keys are defined:
	reference has a value which is a workspace_ref
	auth has a value which is a string
	asHash has a value which is a bool
	asJSON has a value which is a bool
workspace_ref is a string
bool is an int
get_object_output is a reference to a hash where the following keys are defined:
	data has a value which is a string
	metadata has a value which is an object_metadata
object_metadata is a reference to a list containing 11 items:
	0: (id) an object_id
	1: (type) an object_type
	2: (moddate) a timestamp
	3: (instance) an int
	4: (command) a string
	5: (lastmodifier) a username
	6: (owner) a username
	7: (workspace) a workspace_id
	8: (ref) a workspace_ref
	9: (chsum) a string
	10: (metadata) a reference to a hash where the key is a string and the value is a string
object_id is a string
object_type is a string
timestamp is a string
username is a string
workspace_id is a string


=end text



=item Description

Retrieves the specified object from the specified workspace.
Both the object data and metadata are returned.
This commands provides access to all versions of the object via the instance parameter.

=back

=cut

sub get_object_by_ref
{
    my $self = shift;
    my($params) = @_;

    my @_bad_arguments;
    (ref($params) eq 'HASH') or push(@_bad_arguments, "Invalid type for argument \"params\" (value was \"$params\")");
    if (@_bad_arguments) {
	my $msg = "Invalid arguments passed to get_object_by_ref:\n" . join("", map { "\t$_\n" } @_bad_arguments);
	Bio::KBase::Exceptions::ArgumentValidationError->throw(error => $msg,
							       method_name => 'get_object_by_ref');
    }

    my $ctx = $Bio::KBase::workspaceService::Server::CallContext;
    my($output);
    #BEGIN get_object_by_ref
    $self->_setContext($ctx,$params);
    $self->_validateargs($params,["reference"],{
    	asHash => 0,
    	asJSON => 0
    });
    my $obj = $self->_getObject($params->{reference},{throwErrorIfMissing => 1});
    my $data;
    if ($params->{asJSON} == 1) {
    	my $JSON = JSON::XS->new->utf8(1);
    	$data = $JSON->encode($obj->data());
    } else {
    	$data = $obj->data();
    }
    $output = {
    	data => $data,
    	metadata => $obj->metadata($params->{asHash})
    };
    $self->_clearContext();
    #END get_object_by_ref
    my @_bad_returns;
    (ref($output) eq 'HASH') or push(@_bad_returns, "Invalid type for return variable \"output\" (value was \"$output\")");
    if (@_bad_returns) {
	my $msg = "Invalid returns passed to get_object_by_ref:\n" . join("", map { "\t$_\n" } @_bad_returns);
	Bio::KBase::Exceptions::ArgumentValidationError->throw(error => $msg,
							       method_name => 'get_object_by_ref');
    }
    return($output);
}




=head2 save_object_by_ref

  $metadata = $obj->save_object_by_ref($params)

=over 4

=item Parameter and return types

=begin html

<pre>
$params is a save_object_by_ref_params
$metadata is an object_metadata
save_object_by_ref_params is a reference to a hash where the following keys are defined:
	id has a value which is an object_id
	type has a value which is an object_type
	data has a value which is an ObjectData
	command has a value which is a string
	metadata has a value which is a reference to a hash where the key is a string and the value is a string
	reference has a value which is a workspace_ref
	json has a value which is a bool
	compressed has a value which is a bool
	retrieveFromURL has a value which is a bool
	replace has a value which is a bool
	auth has a value which is a string
	asHash has a value which is a bool
object_id is a string
object_type is a string
ObjectData is a reference to a hash where the following keys are defined:
	version has a value which is an int
workspace_ref is a string
bool is an int
object_metadata is a reference to a list containing 11 items:
	0: (id) an object_id
	1: (type) an object_type
	2: (moddate) a timestamp
	3: (instance) an int
	4: (command) a string
	5: (lastmodifier) a username
	6: (owner) a username
	7: (workspace) a workspace_id
	8: (ref) a workspace_ref
	9: (chsum) a string
	10: (metadata) a reference to a hash where the key is a string and the value is a string
timestamp is a string
username is a string
workspace_id is a string

</pre>

=end html

=begin text

$params is a save_object_by_ref_params
$metadata is an object_metadata
save_object_by_ref_params is a reference to a hash where the following keys are defined:
	id has a value which is an object_id
	type has a value which is an object_type
	data has a value which is an ObjectData
	command has a value which is a string
	metadata has a value which is a reference to a hash where the key is a string and the value is a string
	reference has a value which is a workspace_ref
	json has a value which is a bool
	compressed has a value which is a bool
	retrieveFromURL has a value which is a bool
	replace has a value which is a bool
	auth has a value which is a string
	asHash has a value which is a bool
object_id is a string
object_type is a string
ObjectData is a reference to a hash where the following keys are defined:
	version has a value which is an int
workspace_ref is a string
bool is an int
object_metadata is a reference to a list containing 11 items:
	0: (id) an object_id
	1: (type) an object_type
	2: (moddate) a timestamp
	3: (instance) an int
	4: (command) a string
	5: (lastmodifier) a username
	6: (owner) a username
	7: (workspace) a workspace_id
	8: (ref) a workspace_ref
	9: (chsum) a string
	10: (metadata) a reference to a hash where the key is a string and the value is a string
timestamp is a string
username is a string
workspace_id is a string


=end text



=item Description

Retrieves the specified object from the specified workspace.
Both the object data and metadata are returned.
This commands provides access to all versions of the object via the instance parameter.

=back

=cut

sub save_object_by_ref
{
    my $self = shift;
    my($params) = @_;

    my @_bad_arguments;
    (ref($params) eq 'HASH') or push(@_bad_arguments, "Invalid type for argument \"params\" (value was \"$params\")");
    if (@_bad_arguments) {
	my $msg = "Invalid arguments passed to save_object_by_ref:\n" . join("", map { "\t$_\n" } @_bad_arguments);
	Bio::KBase::Exceptions::ArgumentValidationError->throw(error => $msg,
							       method_name => 'save_object_by_ref');
    }

    my $ctx = $Bio::KBase::workspaceService::Server::CallContext;
    my($metadata);
    #BEGIN save_object_by_ref
    $self->_setContext($ctx,$params);
    $params = $self->_validateargs($params,["data","id","type"],{
    	reference => undef,
    	command => undef,
    	metadata => {},
    	json => 0,
    	compressed => 0,
    	retrieveFromURL => 0,
    	asHash => 0,
    	replace => 0
    });
    if ($params->{retrieveFromURL} == 1) {
    	$params->{data} = $self->_retreiveDataFromURL($params->{data});
    }
    if ($params->{compressed} == 1) {
    	$params->{data} = $self->_uncompress($params->{data});
    }
    if ($params->{json} == 1) {
    	$params->{data} = $self->_decode($params->{data});
    }
    #Dealing with objects that will be saved as references only
    my $obj = $self->_saveObjectByRef($params->{type},$params->{id},$params->{data},$params->{command},$params->{metadata},$params->{reference},$params->{replace});
    $metadata = $obj->metadata($params->{asHash});
	$self->_clearContext();
    #END save_object_by_ref
    my @_bad_returns;
    (ref($metadata) eq 'ARRAY') or push(@_bad_returns, "Invalid type for return variable \"metadata\" (value was \"$metadata\")");
    if (@_bad_returns) {
	my $msg = "Invalid returns passed to save_object_by_ref:\n" . join("", map { "\t$_\n" } @_bad_returns);
	Bio::KBase::Exceptions::ArgumentValidationError->throw(error => $msg,
							       method_name => 'save_object_by_ref');
    }
    return($metadata);
}




=head2 get_objectmeta

  $metadata = $obj->get_objectmeta($params)

=over 4

=item Parameter and return types

=begin html

<pre>
$params is a get_objectmeta_params
$metadata is an object_metadata
get_objectmeta_params is a reference to a hash where the following keys are defined:
	id has a value which is an object_id
	type has a value which is an object_type
	workspace has a value which is a workspace_id
	instance has a value which is an int
	auth has a value which is a string
	asHash has a value which is a bool
object_id is a string
object_type is a string
workspace_id is a string
bool is an int
object_metadata is a reference to a list containing 11 items:
	0: (id) an object_id
	1: (type) an object_type
	2: (moddate) a timestamp
	3: (instance) an int
	4: (command) a string
	5: (lastmodifier) a username
	6: (owner) a username
	7: (workspace) a workspace_id
	8: (ref) a workspace_ref
	9: (chsum) a string
	10: (metadata) a reference to a hash where the key is a string and the value is a string
timestamp is a string
username is a string
workspace_ref is a string

</pre>

=end html

=begin text

$params is a get_objectmeta_params
$metadata is an object_metadata
get_objectmeta_params is a reference to a hash where the following keys are defined:
	id has a value which is an object_id
	type has a value which is an object_type
	workspace has a value which is a workspace_id
	instance has a value which is an int
	auth has a value which is a string
	asHash has a value which is a bool
object_id is a string
object_type is a string
workspace_id is a string
bool is an int
object_metadata is a reference to a list containing 11 items:
	0: (id) an object_id
	1: (type) an object_type
	2: (moddate) a timestamp
	3: (instance) an int
	4: (command) a string
	5: (lastmodifier) a username
	6: (owner) a username
	7: (workspace) a workspace_id
	8: (ref) a workspace_ref
	9: (chsum) a string
	10: (metadata) a reference to a hash where the key is a string and the value is a string
timestamp is a string
username is a string
workspace_ref is a string


=end text



=item Description

Retrieves the metadata for a specified object from the specified workspace.
This commands provides access to metadata for all versions of the object via the instance parameter.

=back

=cut

sub get_objectmeta
{
    my $self = shift;
    my($params) = @_;

    my @_bad_arguments;
    (ref($params) eq 'HASH') or push(@_bad_arguments, "Invalid type for argument \"params\" (value was \"$params\")");
    if (@_bad_arguments) {
	my $msg = "Invalid arguments passed to get_objectmeta:\n" . join("", map { "\t$_\n" } @_bad_arguments);
	Bio::KBase::Exceptions::ArgumentValidationError->throw(error => $msg,
							       method_name => 'get_objectmeta');
    }

    my $ctx = $Bio::KBase::workspaceService::Server::CallContext;
    my($metadata);
    #BEGIN get_objectmeta
    $self->_setContext($ctx,$params);
    $self->_validateargs($params,["id","type","workspace"],{
    	instance => undef,
    	asHash => 0
    });
    my $ws = $self->_getWorkspace($params->{workspace},{throwErrorIfMissing => 1});
    my $obj = $ws->getObject($params->{type},$params->{id},{
    	throwErrorIfMissing => 1,
    	instance => $params->{instance}
    });
    $metadata = $obj->metadata($params->{asHash});
    $self->_clearContext();
    #END get_objectmeta
    my @_bad_returns;
    (ref($metadata) eq 'ARRAY') or push(@_bad_returns, "Invalid type for return variable \"metadata\" (value was \"$metadata\")");
    if (@_bad_returns) {
	my $msg = "Invalid returns passed to get_objectmeta:\n" . join("", map { "\t$_\n" } @_bad_returns);
	Bio::KBase::Exceptions::ArgumentValidationError->throw(error => $msg,
							       method_name => 'get_objectmeta');
    }
    return($metadata);
}




=head2 get_objectmeta_by_ref

  $metadata = $obj->get_objectmeta_by_ref($params)

=over 4

=item Parameter and return types

=begin html

<pre>
$params is a get_objectmeta_by_ref_params
$metadata is an object_metadata
get_objectmeta_by_ref_params is a reference to a hash where the following keys are defined:
	reference has a value which is a workspace_ref
	auth has a value which is a string
	asHash has a value which is a bool
workspace_ref is a string
bool is an int
object_metadata is a reference to a list containing 11 items:
	0: (id) an object_id
	1: (type) an object_type
	2: (moddate) a timestamp
	3: (instance) an int
	4: (command) a string
	5: (lastmodifier) a username
	6: (owner) a username
	7: (workspace) a workspace_id
	8: (ref) a workspace_ref
	9: (chsum) a string
	10: (metadata) a reference to a hash where the key is a string and the value is a string
object_id is a string
object_type is a string
timestamp is a string
username is a string
workspace_id is a string

</pre>

=end html

=begin text

$params is a get_objectmeta_by_ref_params
$metadata is an object_metadata
get_objectmeta_by_ref_params is a reference to a hash where the following keys are defined:
	reference has a value which is a workspace_ref
	auth has a value which is a string
	asHash has a value which is a bool
workspace_ref is a string
bool is an int
object_metadata is a reference to a list containing 11 items:
	0: (id) an object_id
	1: (type) an object_type
	2: (moddate) a timestamp
	3: (instance) an int
	4: (command) a string
	5: (lastmodifier) a username
	6: (owner) a username
	7: (workspace) a workspace_id
	8: (ref) a workspace_ref
	9: (chsum) a string
	10: (metadata) a reference to a hash where the key is a string and the value is a string
object_id is a string
object_type is a string
timestamp is a string
username is a string
workspace_id is a string


=end text



=item Description

Retrieves the specified object from the specified workspace.
Both the object data and metadata are returned.
This commands provides access to all versions of the object via the instance parameter.

=back

=cut

sub get_objectmeta_by_ref
{
    my $self = shift;
    my($params) = @_;

    my @_bad_arguments;
    (ref($params) eq 'HASH') or push(@_bad_arguments, "Invalid type for argument \"params\" (value was \"$params\")");
    if (@_bad_arguments) {
	my $msg = "Invalid arguments passed to get_objectmeta_by_ref:\n" . join("", map { "\t$_\n" } @_bad_arguments);
	Bio::KBase::Exceptions::ArgumentValidationError->throw(error => $msg,
							       method_name => 'get_objectmeta_by_ref');
    }

    my $ctx = $Bio::KBase::workspaceService::Server::CallContext;
    my($metadata);
    #BEGIN get_objectmeta_by_ref
	$self->_setContext($ctx,$params);
    $self->_validateargs($params,["reference"],{
    	asHash => 0
    });
    my $obj = $self->_getObject($params->{reference},{throwErrorIfMissing => 1});
    $metadata = $obj->metadata($params->{asHash});
    $self->_clearContext();
    #END get_objectmeta_by_ref
    my @_bad_returns;
    (ref($metadata) eq 'ARRAY') or push(@_bad_returns, "Invalid type for return variable \"metadata\" (value was \"$metadata\")");
    if (@_bad_returns) {
	my $msg = "Invalid returns passed to get_objectmeta_by_ref:\n" . join("", map { "\t$_\n" } @_bad_returns);
	Bio::KBase::Exceptions::ArgumentValidationError->throw(error => $msg,
							       method_name => 'get_objectmeta_by_ref');
    }
    return($metadata);
}




=head2 revert_object

  $metadata = $obj->revert_object($params)

=over 4

=item Parameter and return types

=begin html

<pre>
$params is a revert_object_params
$metadata is an object_metadata
revert_object_params is a reference to a hash where the following keys are defined:
	id has a value which is an object_id
	type has a value which is an object_type
	workspace has a value which is a workspace_id
	instance has a value which is an int
	auth has a value which is a string
	asHash has a value which is a bool
object_id is a string
object_type is a string
workspace_id is a string
bool is an int
object_metadata is a reference to a list containing 11 items:
	0: (id) an object_id
	1: (type) an object_type
	2: (moddate) a timestamp
	3: (instance) an int
	4: (command) a string
	5: (lastmodifier) a username
	6: (owner) a username
	7: (workspace) a workspace_id
	8: (ref) a workspace_ref
	9: (chsum) a string
	10: (metadata) a reference to a hash where the key is a string and the value is a string
timestamp is a string
username is a string
workspace_ref is a string

</pre>

=end html

=begin text

$params is a revert_object_params
$metadata is an object_metadata
revert_object_params is a reference to a hash where the following keys are defined:
	id has a value which is an object_id
	type has a value which is an object_type
	workspace has a value which is a workspace_id
	instance has a value which is an int
	auth has a value which is a string
	asHash has a value which is a bool
object_id is a string
object_type is a string
workspace_id is a string
bool is an int
object_metadata is a reference to a list containing 11 items:
	0: (id) an object_id
	1: (type) an object_type
	2: (moddate) a timestamp
	3: (instance) an int
	4: (command) a string
	5: (lastmodifier) a username
	6: (owner) a username
	7: (workspace) a workspace_id
	8: (ref) a workspace_ref
	9: (chsum) a string
	10: (metadata) a reference to a hash where the key is a string and the value is a string
timestamp is a string
username is a string
workspace_ref is a string


=end text



=item Description

Reverts a specified object in a specifed workspace to a previous version of the object.
Returns the metadata of the newly reverted object.
This command still makes a new instance of the object, copying data related to the target instance to the new instance.
This ensures that the object instance always increases and no portion of the object history is ever lost.

=back

=cut

sub revert_object
{
    my $self = shift;
    my($params) = @_;

    my @_bad_arguments;
    (ref($params) eq 'HASH') or push(@_bad_arguments, "Invalid type for argument \"params\" (value was \"$params\")");
    if (@_bad_arguments) {
	my $msg = "Invalid arguments passed to revert_object:\n" . join("", map { "\t$_\n" } @_bad_arguments);
	Bio::KBase::Exceptions::ArgumentValidationError->throw(error => $msg,
							       method_name => 'revert_object');
    }

    my $ctx = $Bio::KBase::workspaceService::Server::CallContext;
    my($metadata);
    #BEGIN revert_object
    $self->_setContext($ctx,$params);
    $self->_validateargs($params,["id","type","workspace"],{
    	instance => undef,
    	asHash => 0
    });
    my $ws = $self->_getWorkspace($params->{workspace},{throwErrorIfMissing => 1});
    my $obj = $ws->revertObject($params->{type},$params->{id},$params->{instance});
    $metadata = $obj->metadata($params->{asHash});
    $self->_clearContext();
    #END revert_object
    my @_bad_returns;
    (ref($metadata) eq 'ARRAY') or push(@_bad_returns, "Invalid type for return variable \"metadata\" (value was \"$metadata\")");
    if (@_bad_returns) {
	my $msg = "Invalid returns passed to revert_object:\n" . join("", map { "\t$_\n" } @_bad_returns);
	Bio::KBase::Exceptions::ArgumentValidationError->throw(error => $msg,
							       method_name => 'revert_object');
    }
    return($metadata);
}




=head2 copy_object

  $metadata = $obj->copy_object($params)

=over 4

=item Parameter and return types

=begin html

<pre>
$params is a copy_object_params
$metadata is an object_metadata
copy_object_params is a reference to a hash where the following keys are defined:
	new_workspace_url has a value which is a string
	new_id has a value which is an object_id
	new_workspace has a value which is a workspace_id
	source_id has a value which is an object_id
	instance has a value which is an int
	type has a value which is an object_type
	source_workspace has a value which is a workspace_id
	auth has a value which is a string
	asHash has a value which is a bool
object_id is a string
workspace_id is a string
object_type is a string
bool is an int
object_metadata is a reference to a list containing 11 items:
	0: (id) an object_id
	1: (type) an object_type
	2: (moddate) a timestamp
	3: (instance) an int
	4: (command) a string
	5: (lastmodifier) a username
	6: (owner) a username
	7: (workspace) a workspace_id
	8: (ref) a workspace_ref
	9: (chsum) a string
	10: (metadata) a reference to a hash where the key is a string and the value is a string
timestamp is a string
username is a string
workspace_ref is a string

</pre>

=end html

=begin text

$params is a copy_object_params
$metadata is an object_metadata
copy_object_params is a reference to a hash where the following keys are defined:
	new_workspace_url has a value which is a string
	new_id has a value which is an object_id
	new_workspace has a value which is a workspace_id
	source_id has a value which is an object_id
	instance has a value which is an int
	type has a value which is an object_type
	source_workspace has a value which is a workspace_id
	auth has a value which is a string
	asHash has a value which is a bool
object_id is a string
workspace_id is a string
object_type is a string
bool is an int
object_metadata is a reference to a list containing 11 items:
	0: (id) an object_id
	1: (type) an object_type
	2: (moddate) a timestamp
	3: (instance) an int
	4: (command) a string
	5: (lastmodifier) a username
	6: (owner) a username
	7: (workspace) a workspace_id
	8: (ref) a workspace_ref
	9: (chsum) a string
	10: (metadata) a reference to a hash where the key is a string and the value is a string
timestamp is a string
username is a string
workspace_ref is a string


=end text



=item Description

Copies a specified object in a specifed workspace to a new ID and/or workspace.
Returns the metadata of the newly copied object.
It is possible to use the version parameter to copy any version of a workspace object.

=back

=cut

sub copy_object
{
    my $self = shift;
    my($params) = @_;

    my @_bad_arguments;
    (ref($params) eq 'HASH') or push(@_bad_arguments, "Invalid type for argument \"params\" (value was \"$params\")");
    if (@_bad_arguments) {
	my $msg = "Invalid arguments passed to copy_object:\n" . join("", map { "\t$_\n" } @_bad_arguments);
	Bio::KBase::Exceptions::ArgumentValidationError->throw(error => $msg,
							       method_name => 'copy_object');
    }

    my $ctx = $Bio::KBase::workspaceService::Server::CallContext;
    my($metadata);
    #BEGIN copy_object
    $self->_setContext($ctx,$params);
    $self->_validateargs($params,["new_id","new_workspace","source_id","type","source_workspace"],{
    	instance => undef,
    	asHash => 0,
    	new_workspace_url => undef
    });
    my $sourcews = $self->_getWorkspace($params->{source_workspace},{throwErrorIfMissing => 1});
    my $obj = $sourcews->getObject($params->{type},$params->{source_id},{
    	throwErrorIfMissing => 1,
    	instance => $params->{instance}
    });
    #Copying objects to other workspace servers
    if (defined($params->{new_workspace_url})) {
		my $destClient = Bio::KBase::workspaceService::Client->new($params->{new_workspace_url});
    	my $output = $self->get_workspacemeta({
    		workspace => $params->{new_workspace},
    		auth => $self->_getContext->{_override}->{_authentication}
    	});
        if ($destClient->has_object({
    		id => $params->{new_id},
    		type => $obj->type(),
    		workspace => $params->{new_workspace},
    		auth => $self->_getContext->{_override}->{_authentication}
    	}) == 1) {
	   		my $otherMeta = $destClient->get_objectmeta({
		    	id => $params->{new_id},
		    	type => $obj->type(),
		    	workspace => $params->{new_workspace},
		    	auth => $self->_getContext->{_override}->{_authentication},
		    	asHash => 1
	   		});
			if ($otherMeta->{instance} < $obj->instance()) {
				my $compareObj = $sourcews->getObject($obj->type(),$obj->id(),{instance => $otherMeta->{instance}});
				if ($compareObj->chsum() eq $otherMeta->{chsum}) {
					#Copying over all instances of object since the last sync
					for (my $j=($otherMeta->{instance}+1); $j <= $obj->instance();$j++) {
						my $objInst = $sourcews->getObject($obj->type(),$obj->id(),{instance => $j});
						$metadata = $destClient->save_object({
							id => $params->{new_id},
							type => $objInst->type(),
							data => $objInst->data(),
							workspace => $params->{new_workspace},
							command => $objInst->command(),
							metadata => $objInst->meta(),
							auth => $self->_getContext->{_override}->{_authentication},
							json => 0,
							compressed => 0,
							retrieveFromURL => 0,
							asHash => 0
						});
					}
				} else {
					#Just save the current version if the versions don't overlap
					$metadata = $destClient->save_object({
						id => $params->{new_id},
						type => $obj->type(),
						data => $obj->data(),
						workspace => $params->{new_workspace},
						command => "copy_object",
						metadata => $obj->meta(),
						auth => $self->_getContext->{_override}->{_authentication},
						json => 0,
						compressed => 0,
						retrieveFromURL => 0,
						asHash => 0
					});
				}
			} elsif ($otherMeta->{instance} > $obj->instance()) {
				my $compareMeta = $destClient->get_objectmeta({
					id => $params->{new_id},
					type => $obj->type(),
					instance => $obj->instance(),
					workspace => $params->{new_workspace},
					auth => $self->_getContext->{_override}->{_authentication},
					asHash => 1
   				});
  				if ($compareMeta->{chsum} eq $obj->chsum()) {
					#The other object is more updated than this object, so do nothing
				} else {
					#Just save the current version if the versions don't overlap
					$metadata = $destClient->save_object({
						id => $params->{new_id},
						type => $obj->type(),
						data => $obj->data(),
						workspace => $params->{new_workspace},
						command => "copy_object",
						metadata => $obj->meta(),
						auth => $self->_getContext->{_override}->{_authentication},
						json => 0,
						compressed => 0,
						retrieveFromURL => 0,
						asHash => 0
					});
				}
			} elsif ($otherMeta->{chsum} ne $obj->chsum()) {
				#Just save the current version if the versions are identical but don't overlap
				$metadata = $destClient->save_object({
					id => $params->{new_id},
					type => $obj->type(),
					data => $obj->data(),
					workspace => $params->{new_workspace},
					command => "copy_object",
					metadata => $obj->meta(),
					auth => $self->_getContext->{_override}->{_authentication},
					json => 0,
					compressed => 0,
					retrieveFromURL => 0,
					asHash => 0
				});
			}
	   	} else {
			for (my $j=0; $j <= $obj->instance();$j++) {
				my $objInst = $sourcews->getObject($obj->type(),$obj->id(),{instance => $j});
				$metadata = $destClient->save_object({
					id => $params->{new_id},
					type => $objInst->type(),
					data => $objInst->data(),
					workspace => $params->{new_workspace},
					command => $objInst->command(),
					metadata => $objInst->meta(),
					auth => $self->_getContext->{_override}->{_authentication},
					json => 0,
					compressed => 0,
					retrieveFromURL => 0,
					asHash => 0
				});
			}
		}
	} else {
		my $newobj;
		my $ws = $self->_getWorkspace($params->{new_workspace},{throwErrorIfMissing => 1});
		if (defined($ws->objects()->{$obj->type()}->{$params->{new_id}})) {
			my $otherObj = $ws->getObject($obj->type(),$params->{new_id});
			if ($otherObj->instance() < $obj->instance()) {
				my $compareObj = $sourcews->getObject($obj->type(),$obj->id(),{instance => $otherObj->instance()});
				if ($compareObj->chsum() eq $otherObj->chsum()) {
					#Copying over all instances of object since the last sync
					for (my $j=($otherObj->instance()+1); $j <= $obj->instance();$j++) {
						my $objInst = $sourcews->getObject($obj->type(),$obj->id(),{instance => $j});
						$newobj = $ws->saveObject(
							$objInst->type(),
							$params->{new_id},
							$objInst->data(),
							$objInst->command(),
							$objInst->meta()
						);
					}
				} else {
					#Just save the current version if the versions don't overlap
					$newobj = $ws->saveObject(
						$obj->type(),
						$params->{new_id},
						$obj->data(),
						"copy_object",
						$obj->meta()
					);
				}
			} elsif ($otherObj->instance() > $obj->instance()) {
				my $compareObj = $ws->getObject($obj->type(),$params->{new_id},{instance => $obj->instance()});
				if ($compareObj->chsum() eq $obj->chsum()) {
					#The other object is more updated than this object, so do nothing
				} else {
					#Just save the current version if the versions don't overlap
					$newobj = $ws->saveObject(
						$obj->type(),
						$params->{new_id},
						$obj->data(),
						"copy_object",
						$obj->meta()
					);
				}
			} elsif ($otherObj->chsum() ne $obj->chsum()) {
				#Just save the current version if the versions are identical but don't overlap
				$newobj = $ws->saveObject(
					$obj->type(),
					$params->{new_id},
					$obj->data(),
					"copy_object",
					$obj->meta()
				);
			}
		} else {
			#Copying over all instances of object if the object doesn't exist in other workspace
			for (my $j=0; $j <= $obj->instance();$j++) {
				my $objInst = $sourcews->getObject($obj->type(),$obj->id(),{instance => $j});
				$newobj = $ws->saveObject(
					$objInst->type(),
					$params->{new_id},
					$objInst->data(),
					$objInst->command(),
					$objInst->meta()
				);
			}
			
		}
		$metadata = $newobj->metadata($params->{asHash});
	}
    $self->_clearContext();
    #END copy_object
    my @_bad_returns;
    (ref($metadata) eq 'ARRAY') or push(@_bad_returns, "Invalid type for return variable \"metadata\" (value was \"$metadata\")");
    if (@_bad_returns) {
	my $msg = "Invalid returns passed to copy_object:\n" . join("", map { "\t$_\n" } @_bad_returns);
	Bio::KBase::Exceptions::ArgumentValidationError->throw(error => $msg,
							       method_name => 'copy_object');
    }
    return($metadata);
}




=head2 move_object

  $metadata = $obj->move_object($params)

=over 4

=item Parameter and return types

=begin html

<pre>
$params is a move_object_params
$metadata is an object_metadata
move_object_params is a reference to a hash where the following keys are defined:
	new_workspace_url has a value which is a string
	new_id has a value which is an object_id
	new_workspace has a value which is a workspace_id
	source_id has a value which is an object_id
	type has a value which is an object_type
	source_workspace has a value which is a workspace_id
	auth has a value which is a string
	asHash has a value which is a bool
object_id is a string
workspace_id is a string
object_type is a string
bool is an int
object_metadata is a reference to a list containing 11 items:
	0: (id) an object_id
	1: (type) an object_type
	2: (moddate) a timestamp
	3: (instance) an int
	4: (command) a string
	5: (lastmodifier) a username
	6: (owner) a username
	7: (workspace) a workspace_id
	8: (ref) a workspace_ref
	9: (chsum) a string
	10: (metadata) a reference to a hash where the key is a string and the value is a string
timestamp is a string
username is a string
workspace_ref is a string

</pre>

=end html

=begin text

$params is a move_object_params
$metadata is an object_metadata
move_object_params is a reference to a hash where the following keys are defined:
	new_workspace_url has a value which is a string
	new_id has a value which is an object_id
	new_workspace has a value which is a workspace_id
	source_id has a value which is an object_id
	type has a value which is an object_type
	source_workspace has a value which is a workspace_id
	auth has a value which is a string
	asHash has a value which is a bool
object_id is a string
workspace_id is a string
object_type is a string
bool is an int
object_metadata is a reference to a list containing 11 items:
	0: (id) an object_id
	1: (type) an object_type
	2: (moddate) a timestamp
	3: (instance) an int
	4: (command) a string
	5: (lastmodifier) a username
	6: (owner) a username
	7: (workspace) a workspace_id
	8: (ref) a workspace_ref
	9: (chsum) a string
	10: (metadata) a reference to a hash where the key is a string and the value is a string
timestamp is a string
username is a string
workspace_ref is a string


=end text



=item Description

Moves a specified object in a specifed workspace to a new ID and/or workspace.
Returns the metadata of the newly moved object.

=back

=cut

sub move_object
{
    my $self = shift;
    my($params) = @_;

    my @_bad_arguments;
    (ref($params) eq 'HASH') or push(@_bad_arguments, "Invalid type for argument \"params\" (value was \"$params\")");
    if (@_bad_arguments) {
	my $msg = "Invalid arguments passed to move_object:\n" . join("", map { "\t$_\n" } @_bad_arguments);
	Bio::KBase::Exceptions::ArgumentValidationError->throw(error => $msg,
							       method_name => 'move_object');
    }

    my $ctx = $Bio::KBase::workspaceService::Server::CallContext;
    my($metadata);
    #BEGIN move_object
    $self->_setContext($ctx,$params);
    $self->_validateargs($params,["new_id","new_workspace","source_id","type","source_workspace"],{
    	asHash => 0
    });
    my $ws = $self->_getWorkspace($params->{source_workspace},{throwErrorIfMissing => 1});
    my $obj = $ws->getObject($params->{type},$params->{source_id},{
    	throwErrorIfMissing => 1
    });
    if ($params->{new_workspace} ne $params->{source_workspace}) {
    	$ws->deleteObject($params->{type},$params->{source_id});
    	$ws = $self->_getWorkspace($params->{new_workspace},{throwErrorIfMissing => 1});
    	$obj = $ws->saveObject($params->{type},$params->{new_id},$obj->data(),"move_object",$obj->meta());
    	$metadata = $obj->metadata($params->{asHash});
    } elsif ($params->{new_id} eq $params->{source_id}) {
    	$metadata = $obj->metadata($params->{asHash});
    } else {
    	$ws->deleteObject($params->{type},$params->{source_id});
    	$obj = $ws->saveObject($params->{type},$params->{new_id},$obj->data(),"move_object",$obj->meta());
    	$metadata = $obj->metadata($params->{asHash});
    }
    $self->_clearContext();
    #END move_object
    my @_bad_returns;
    (ref($metadata) eq 'ARRAY') or push(@_bad_returns, "Invalid type for return variable \"metadata\" (value was \"$metadata\")");
    if (@_bad_returns) {
	my $msg = "Invalid returns passed to move_object:\n" . join("", map { "\t$_\n" } @_bad_returns);
	Bio::KBase::Exceptions::ArgumentValidationError->throw(error => $msg,
							       method_name => 'move_object');
    }
    return($metadata);
}




=head2 has_object

  $object_present = $obj->has_object($params)

=over 4

=item Parameter and return types

=begin html

<pre>
$params is a has_object_params
$object_present is a bool
has_object_params is a reference to a hash where the following keys are defined:
	id has a value which is an object_id
	instance has a value which is an int
	type has a value which is an object_type
	workspace has a value which is a workspace_id
	auth has a value which is a string
object_id is a string
object_type is a string
workspace_id is a string
bool is an int

</pre>

=end html

=begin text

$params is a has_object_params
$object_present is a bool
has_object_params is a reference to a hash where the following keys are defined:
	id has a value which is an object_id
	instance has a value which is an int
	type has a value which is an object_type
	workspace has a value which is a workspace_id
	auth has a value which is a string
object_id is a string
object_type is a string
workspace_id is a string
bool is an int


=end text



=item Description

Checks if a specified object in a specifed workspace exists.
Returns "1" if the object exists, "0" if not

=back

=cut

sub has_object
{
    my $self = shift;
    my($params) = @_;

    my @_bad_arguments;
    (ref($params) eq 'HASH') or push(@_bad_arguments, "Invalid type for argument \"params\" (value was \"$params\")");
    if (@_bad_arguments) {
	my $msg = "Invalid arguments passed to has_object:\n" . join("", map { "\t$_\n" } @_bad_arguments);
	Bio::KBase::Exceptions::ArgumentValidationError->throw(error => $msg,
							       method_name => 'has_object');
    }

    my $ctx = $Bio::KBase::workspaceService::Server::CallContext;
    my($object_present);
    #BEGIN has_object
    $self->_setContext($ctx,$params);
    $self->_validateargs($params,["id","type","workspace"],{
    	instance => undef
    });
    my $ws = $self->_getWorkspace($params->{workspace},{throwErrorIfMissing => 1});
    my $obj = $ws->getObject($params->{type},$params->{id},{
    	throwErrorIfMissing => 0,
    	instance => $params->{instance}
    });
    $object_present = 1;
    if (!defined($obj)) {
    	$object_present = 0;
    }
    $self->_clearContext();
    #END has_object
    my @_bad_returns;
    (!ref($object_present)) or push(@_bad_returns, "Invalid type for return variable \"object_present\" (value was \"$object_present\")");
    if (@_bad_returns) {
	my $msg = "Invalid returns passed to has_object:\n" . join("", map { "\t$_\n" } @_bad_returns);
	Bio::KBase::Exceptions::ArgumentValidationError->throw(error => $msg,
							       method_name => 'has_object');
    }
    return($object_present);
}




=head2 object_history

  $metadatas = $obj->object_history($params)

=over 4

=item Parameter and return types

=begin html

<pre>
$params is an object_history_params
$metadatas is a reference to a list where each element is an object_metadata
object_history_params is a reference to a hash where the following keys are defined:
	id has a value which is an object_id
	type has a value which is an object_type
	workspace has a value which is a workspace_id
	auth has a value which is a string
	asHash has a value which is a bool
object_id is a string
object_type is a string
workspace_id is a string
bool is an int
object_metadata is a reference to a list containing 11 items:
	0: (id) an object_id
	1: (type) an object_type
	2: (moddate) a timestamp
	3: (instance) an int
	4: (command) a string
	5: (lastmodifier) a username
	6: (owner) a username
	7: (workspace) a workspace_id
	8: (ref) a workspace_ref
	9: (chsum) a string
	10: (metadata) a reference to a hash where the key is a string and the value is a string
timestamp is a string
username is a string
workspace_ref is a string

</pre>

=end html

=begin text

$params is an object_history_params
$metadatas is a reference to a list where each element is an object_metadata
object_history_params is a reference to a hash where the following keys are defined:
	id has a value which is an object_id
	type has a value which is an object_type
	workspace has a value which is a workspace_id
	auth has a value which is a string
	asHash has a value which is a bool
object_id is a string
object_type is a string
workspace_id is a string
bool is an int
object_metadata is a reference to a list containing 11 items:
	0: (id) an object_id
	1: (type) an object_type
	2: (moddate) a timestamp
	3: (instance) an int
	4: (command) a string
	5: (lastmodifier) a username
	6: (owner) a username
	7: (workspace) a workspace_id
	8: (ref) a workspace_ref
	9: (chsum) a string
	10: (metadata) a reference to a hash where the key is a string and the value is a string
timestamp is a string
username is a string
workspace_ref is a string


=end text



=item Description

Returns the metadata associated with every version of a specified object in a specified workspace.

=back

=cut

sub object_history
{
    my $self = shift;
    my($params) = @_;

    my @_bad_arguments;
    (ref($params) eq 'HASH') or push(@_bad_arguments, "Invalid type for argument \"params\" (value was \"$params\")");
    if (@_bad_arguments) {
	my $msg = "Invalid arguments passed to object_history:\n" . join("", map { "\t$_\n" } @_bad_arguments);
	Bio::KBase::Exceptions::ArgumentValidationError->throw(error => $msg,
							       method_name => 'object_history');
    }

    my $ctx = $Bio::KBase::workspaceService::Server::CallContext;
    my($metadatas);
    #BEGIN object_history
    $self->_setContext($ctx,$params);
    $self->_validateargs($params,["id","type","workspace"],{
    	asHash => 0
    });
    my $ws = $self->_getWorkspace($params->{workspace},{throwErrorIfMissing => 1});
    my $history = $ws->getObjectHistory($params->{type},$params->{id});
    for (my $i=0; $i < @{$history}; $i++) {
    	$metadatas->[$history->[$i]->instance()] = $history->[$i]->metadata($params->{asHash});
    }
    $self->_clearContext();
    #END object_history
    my @_bad_returns;
    (ref($metadatas) eq 'ARRAY') or push(@_bad_returns, "Invalid type for return variable \"metadatas\" (value was \"$metadatas\")");
    if (@_bad_returns) {
	my $msg = "Invalid returns passed to object_history:\n" . join("", map { "\t$_\n" } @_bad_returns);
	Bio::KBase::Exceptions::ArgumentValidationError->throw(error => $msg,
							       method_name => 'object_history');
    }
    return($metadatas);
}




=head2 create_workspace

  $metadata = $obj->create_workspace($params)

=over 4

=item Parameter and return types

=begin html

<pre>
$params is a create_workspace_params
$metadata is a workspace_metadata
create_workspace_params is a reference to a hash where the following keys are defined:
	workspace has a value which is a workspace_id
	default_permission has a value which is a permission
	auth has a value which is a string
	asHash has a value which is a bool
workspace_id is a string
permission is a string
bool is an int
workspace_metadata is a reference to a list containing 6 items:
	0: (id) a workspace_id
	1: (owner) a username
	2: (moddate) a timestamp
	3: (objects) an int
	4: (user_permission) a permission
	5: (global_permission) a permission
username is a string
timestamp is a string

</pre>

=end html

=begin text

$params is a create_workspace_params
$metadata is a workspace_metadata
create_workspace_params is a reference to a hash where the following keys are defined:
	workspace has a value which is a workspace_id
	default_permission has a value which is a permission
	auth has a value which is a string
	asHash has a value which is a bool
workspace_id is a string
permission is a string
bool is an int
workspace_metadata is a reference to a list containing 6 items:
	0: (id) a workspace_id
	1: (owner) a username
	2: (moddate) a timestamp
	3: (objects) an int
	4: (user_permission) a permission
	5: (global_permission) a permission
username is a string
timestamp is a string


=end text



=item Description

Creates a new workspace with the specified name and default permissions.

=back

=cut

sub create_workspace
{
    my $self = shift;
    my($params) = @_;

    my @_bad_arguments;
    (ref($params) eq 'HASH') or push(@_bad_arguments, "Invalid type for argument \"params\" (value was \"$params\")");
    if (@_bad_arguments) {
	my $msg = "Invalid arguments passed to create_workspace:\n" . join("", map { "\t$_\n" } @_bad_arguments);
	Bio::KBase::Exceptions::ArgumentValidationError->throw(error => $msg,
							       method_name => 'create_workspace');
    }

    my $ctx = $Bio::KBase::workspaceService::Server::CallContext;
    my($metadata);
    #BEGIN create_workspace
    $self->_setContext($ctx,$params);
    $self->_validateargs($params,["workspace"],{
    	default_permission => "n",
    	asHash => 0
    });
    my $ws = $self->_getWorkspace($params->{workspace});
    if (defined($ws)) {
    	Bio::KBase::Exceptions::ArgumentValidationError->throw(error => "Cannot create workspace because workspace already exists!",
		method_name => 'create_workspace');
    }
    $ws = $self->_createWorkspace($params->{workspace},$params->{default_permission});
    $metadata = $ws->metadata($params->{asHash});
    $self->_clearContext();
    #END create_workspace
    my @_bad_returns;
    (ref($metadata) eq 'ARRAY') or push(@_bad_returns, "Invalid type for return variable \"metadata\" (value was \"$metadata\")");
    if (@_bad_returns) {
	my $msg = "Invalid returns passed to create_workspace:\n" . join("", map { "\t$_\n" } @_bad_returns);
	Bio::KBase::Exceptions::ArgumentValidationError->throw(error => $msg,
							       method_name => 'create_workspace');
    }
    return($metadata);
}




=head2 get_workspacemeta

  $metadata = $obj->get_workspacemeta($params)

=over 4

=item Parameter and return types

=begin html

<pre>
$params is a get_workspacemeta_params
$metadata is a workspace_metadata
get_workspacemeta_params is a reference to a hash where the following keys are defined:
	workspace has a value which is a workspace_id
	auth has a value which is a string
	asHash has a value which is a bool
workspace_id is a string
bool is an int
workspace_metadata is a reference to a list containing 6 items:
	0: (id) a workspace_id
	1: (owner) a username
	2: (moddate) a timestamp
	3: (objects) an int
	4: (user_permission) a permission
	5: (global_permission) a permission
username is a string
timestamp is a string
permission is a string

</pre>

=end html

=begin text

$params is a get_workspacemeta_params
$metadata is a workspace_metadata
get_workspacemeta_params is a reference to a hash where the following keys are defined:
	workspace has a value which is a workspace_id
	auth has a value which is a string
	asHash has a value which is a bool
workspace_id is a string
bool is an int
workspace_metadata is a reference to a list containing 6 items:
	0: (id) a workspace_id
	1: (owner) a username
	2: (moddate) a timestamp
	3: (objects) an int
	4: (user_permission) a permission
	5: (global_permission) a permission
username is a string
timestamp is a string
permission is a string


=end text



=item Description

Retreives the metadata associated with the specified workspace.

=back

=cut

sub get_workspacemeta
{
    my $self = shift;
    my($params) = @_;

    my @_bad_arguments;
    (ref($params) eq 'HASH') or push(@_bad_arguments, "Invalid type for argument \"params\" (value was \"$params\")");
    if (@_bad_arguments) {
	my $msg = "Invalid arguments passed to get_workspacemeta:\n" . join("", map { "\t$_\n" } @_bad_arguments);
	Bio::KBase::Exceptions::ArgumentValidationError->throw(error => $msg,
							       method_name => 'get_workspacemeta');
    }

    my $ctx = $Bio::KBase::workspaceService::Server::CallContext;
    my($metadata);
    #BEGIN get_workspacemeta
    $self->_setContext($ctx,$params);
    $self->_validateargs($params,["workspace"],{
    	asHash => 0
    });
    my $ws = $self->_getWorkspace($params->{workspace},{throwErrorIfMissing => 1});
	$metadata = $ws->metadata($params->{asHash});
    $self->_clearContext();
    #END get_workspacemeta
    my @_bad_returns;
    (ref($metadata) eq 'ARRAY') or push(@_bad_returns, "Invalid type for return variable \"metadata\" (value was \"$metadata\")");
    if (@_bad_returns) {
	my $msg = "Invalid returns passed to get_workspacemeta:\n" . join("", map { "\t$_\n" } @_bad_returns);
	Bio::KBase::Exceptions::ArgumentValidationError->throw(error => $msg,
							       method_name => 'get_workspacemeta');
    }
    return($metadata);
}




=head2 get_workspacepermissions

  $user_permissions = $obj->get_workspacepermissions($params)

=over 4

=item Parameter and return types

=begin html

<pre>
$params is a get_workspacepermissions_params
$user_permissions is a reference to a hash where the key is a username and the value is a permission
get_workspacepermissions_params is a reference to a hash where the following keys are defined:
	workspace has a value which is a workspace_id
	auth has a value which is a string
workspace_id is a string
username is a string
permission is a string

</pre>

=end html

=begin text

$params is a get_workspacepermissions_params
$user_permissions is a reference to a hash where the key is a username and the value is a permission
get_workspacepermissions_params is a reference to a hash where the following keys are defined:
	workspace has a value which is a workspace_id
	auth has a value which is a string
workspace_id is a string
username is a string
permission is a string


=end text



=item Description

Retreives a list of all users with custom permissions to the workspace.

=back

=cut

sub get_workspacepermissions
{
    my $self = shift;
    my($params) = @_;

    my @_bad_arguments;
    (ref($params) eq 'HASH') or push(@_bad_arguments, "Invalid type for argument \"params\" (value was \"$params\")");
    if (@_bad_arguments) {
	my $msg = "Invalid arguments passed to get_workspacepermissions:\n" . join("", map { "\t$_\n" } @_bad_arguments);
	Bio::KBase::Exceptions::ArgumentValidationError->throw(error => $msg,
							       method_name => 'get_workspacepermissions');
    }

    my $ctx = $Bio::KBase::workspaceService::Server::CallContext;
    my($user_permissions);
    #BEGIN get_workspacepermissions
    $self->_setContext($ctx,$params);
    $self->_validateargs($params,["workspace"],{});
    my $ws = $self->_getWorkspace($params->{workspace},{throwErrorIfMissing => 1});
	$user_permissions = $ws->getWorkspaceUserPermissions();
    $self->_clearContext();
    #END get_workspacepermissions
    my @_bad_returns;
    (ref($user_permissions) eq 'HASH') or push(@_bad_returns, "Invalid type for return variable \"user_permissions\" (value was \"$user_permissions\")");
    if (@_bad_returns) {
	my $msg = "Invalid returns passed to get_workspacepermissions:\n" . join("", map { "\t$_\n" } @_bad_returns);
	Bio::KBase::Exceptions::ArgumentValidationError->throw(error => $msg,
							       method_name => 'get_workspacepermissions');
    }
    return($user_permissions);
}




=head2 delete_workspace

  $metadata = $obj->delete_workspace($params)

=over 4

=item Parameter and return types

=begin html

<pre>
$params is a delete_workspace_params
$metadata is a workspace_metadata
delete_workspace_params is a reference to a hash where the following keys are defined:
	workspace has a value which is a workspace_id
	auth has a value which is a string
	asHash has a value which is a bool
workspace_id is a string
bool is an int
workspace_metadata is a reference to a list containing 6 items:
	0: (id) a workspace_id
	1: (owner) a username
	2: (moddate) a timestamp
	3: (objects) an int
	4: (user_permission) a permission
	5: (global_permission) a permission
username is a string
timestamp is a string
permission is a string

</pre>

=end html

=begin text

$params is a delete_workspace_params
$metadata is a workspace_metadata
delete_workspace_params is a reference to a hash where the following keys are defined:
	workspace has a value which is a workspace_id
	auth has a value which is a string
	asHash has a value which is a bool
workspace_id is a string
bool is an int
workspace_metadata is a reference to a list containing 6 items:
	0: (id) a workspace_id
	1: (owner) a username
	2: (moddate) a timestamp
	3: (objects) an int
	4: (user_permission) a permission
	5: (global_permission) a permission
username is a string
timestamp is a string
permission is a string


=end text



=item Description

Deletes a specified workspace with all objects.

=back

=cut

sub delete_workspace
{
    my $self = shift;
    my($params) = @_;

    my @_bad_arguments;
    (ref($params) eq 'HASH') or push(@_bad_arguments, "Invalid type for argument \"params\" (value was \"$params\")");
    if (@_bad_arguments) {
	my $msg = "Invalid arguments passed to delete_workspace:\n" . join("", map { "\t$_\n" } @_bad_arguments);
	Bio::KBase::Exceptions::ArgumentValidationError->throw(error => $msg,
							       method_name => 'delete_workspace');
    }

    my $ctx = $Bio::KBase::workspaceService::Server::CallContext;
    my($metadata);
    #BEGIN delete_workspace
    $self->_setContext($ctx,$params);
    $self->_validateargs($params,["workspace"],{
    	asHash => 0
    });
    my $ws = $self->_getWorkspace($params->{workspace},{throwErrorIfMissing => 1});
    $ws->permanentDelete();
    $metadata = $ws->metadata($params->{asHash});
    $self->_clearContext();
    #END delete_workspace
    my @_bad_returns;
    (ref($metadata) eq 'ARRAY') or push(@_bad_returns, "Invalid type for return variable \"metadata\" (value was \"$metadata\")");
    if (@_bad_returns) {
	my $msg = "Invalid returns passed to delete_workspace:\n" . join("", map { "\t$_\n" } @_bad_returns);
	Bio::KBase::Exceptions::ArgumentValidationError->throw(error => $msg,
							       method_name => 'delete_workspace');
    }
    return($metadata);
}




=head2 clone_workspace

  $metadata = $obj->clone_workspace($params)

=over 4

=item Parameter and return types

=begin html

<pre>
$params is a clone_workspace_params
$metadata is a workspace_metadata
clone_workspace_params is a reference to a hash where the following keys are defined:
	new_workspace has a value which is a workspace_id
	new_workspace_url has a value which is a string
	current_workspace has a value which is a workspace_id
	default_permission has a value which is a permission
	auth has a value which is a string
	asHash has a value which is a bool
workspace_id is a string
permission is a string
bool is an int
workspace_metadata is a reference to a list containing 6 items:
	0: (id) a workspace_id
	1: (owner) a username
	2: (moddate) a timestamp
	3: (objects) an int
	4: (user_permission) a permission
	5: (global_permission) a permission
username is a string
timestamp is a string

</pre>

=end html

=begin text

$params is a clone_workspace_params
$metadata is a workspace_metadata
clone_workspace_params is a reference to a hash where the following keys are defined:
	new_workspace has a value which is a workspace_id
	new_workspace_url has a value which is a string
	current_workspace has a value which is a workspace_id
	default_permission has a value which is a permission
	auth has a value which is a string
	asHash has a value which is a bool
workspace_id is a string
permission is a string
bool is an int
workspace_metadata is a reference to a list containing 6 items:
	0: (id) a workspace_id
	1: (owner) a username
	2: (moddate) a timestamp
	3: (objects) an int
	4: (user_permission) a permission
	5: (global_permission) a permission
username is a string
timestamp is a string


=end text



=item Description

Copies a specified workspace with all objects.

=back

=cut

sub clone_workspace
{
    my $self = shift;
    my($params) = @_;

    my @_bad_arguments;
    (ref($params) eq 'HASH') or push(@_bad_arguments, "Invalid type for argument \"params\" (value was \"$params\")");
    if (@_bad_arguments) {
	my $msg = "Invalid arguments passed to clone_workspace:\n" . join("", map { "\t$_\n" } @_bad_arguments);
	Bio::KBase::Exceptions::ArgumentValidationError->throw(error => $msg,
							       method_name => 'clone_workspace');
    }

    my $ctx = $Bio::KBase::workspaceService::Server::CallContext;
    my($metadata);
    #BEGIN clone_workspace
    $self->_setContext($ctx,$params);
    $self->_validateargs($params,["new_workspace","current_workspace"],{
    	default_permissions => "n",
    	asHash => 0,
    	new_workspace_url => undef
    });
    my $sourcews = $self->_getWorkspace($params->{current_workspace},{throwErrorIfMissing => 1});
    my $objs = $sourcews->getAllObjects();
    if (defined($params->{new_workspace_url})) {
		my $destClient = Bio::KBase::workspaceService::Client->new($params->{new_workspace_url});
    	my $output;
    	eval {
    		$output = $self->get_workspacemeta({
    			workspace => $params->{new_workspace},
    			auth => $self->_getContext->{_override}->{_authentication}
    		});
    	};
    	if (!defined($output)) {
    		$self->create_workspace({
    			workspace => $params->{new_workspace},
    			default_permission => $params->{default_permissions},
    			auth => $self->_getContext->{_override}->{_authentication}
    		});
    	}
    	for (my $i=0; $i < @{$objs}; $i++) {
    		my $obj = $objs->[$i];
    		if ($destClient->has_object({
    			id => $obj->id(),
    			type => $obj->type(),
    			workspace => $params->{new_workspace},
    			auth => $self->_getContext->{_override}->{_authentication}
    		}) == 1) {
   				my $otherMeta = $destClient->get_objectmeta({
	    			id => $obj->id(),
	    			type => $obj->type(),
	    			workspace => $params->{new_workspace},
	    			auth => $self->_getContext->{_override}->{_authentication},
	    			asHash => 1
   				});
    			if ($otherMeta->{instance} < $obj->instance()) {
    				my $compareObj = $sourcews->getObject($obj->type(),$obj->id(),{instance => $otherMeta->{instance}});
    				if ($compareObj->chsum() eq $otherMeta->{chsum}) {
    					#Copying over all instances of object since the last sync
    					for (my $j=($otherMeta->{instance}+1); $j <= $obj->instance();$j++) {
			    			my $objInst = $sourcews->getObject($obj->type(),$obj->id(),{instance => $j});
			    			$destClient->save_object({
		    					id => $objInst->id(),
								type => $objInst->type(),
								data => $objInst->data(),
								workspace => $params->{new_workspace},
								command => $objInst->command(),
								metadata => $objInst->meta(),
								auth => $self->_getContext->{_override}->{_authentication},
								json => 0,
								compressed => 0,
								retrieveFromURL => 0,
								asHash => 0
		    				});
			    		}
    				} else {
    					#Just save the current version if the versions don't overlap
    					$destClient->save_object({
	    					id => $obj->id(),
							type => $obj->type(),
							data => $obj->data(),
							workspace => $params->{new_workspace},
							command => "clone_workspace",
							metadata => $obj->meta(),
							auth => $self->_getContext->{_override}->{_authentication},
							json => 0,
							compressed => 0,
							retrieveFromURL => 0,
							asHash => 0
	    				});
    				}
    			} elsif ($otherMeta->{instance} > $obj->instance()) {
    				my $compareMeta = $destClient->get_objectmeta({
		    			id => $obj->id(),
		    			type => $obj->type(),
		    			instance => $obj->instance(),
		    			workspace => $params->{new_workspace},
		    			auth => $self->_getContext->{_override}->{_authentication},
		    			asHash => 1
	   				});
      				if ($compareMeta->{chsum} eq $obj->chsum()) {
    					#The other object is more updated than this object, so do nothing
    				} else {
    					#Just save the current version if the versions don't overlap
    					$destClient->save_object({
	    					id => $obj->id(),
							type => $obj->type(),
							data => $obj->data(),
							workspace => $params->{new_workspace},
							command => "clone_workspace",
							metadata => $obj->meta(),
							auth => $self->_getContext->{_override}->{_authentication},
							json => 0,
							compressed => 0,
							retrieveFromURL => 0,
							asHash => 0
	    				});
    				}
    			} elsif ($otherMeta->{chsum} ne $obj->chsum()) {
    				#Just save the current version if the versions are identical but don't overlap
    				$destClient->save_object({
    					id => $obj->id(),
						type => $obj->type(),
						data => $obj->data(),
						workspace => $params->{new_workspace},
						command => "clone_workspace",
						metadata => $obj->meta(),
						auth => $self->_getContext->{_override}->{_authentication},
						json => 0,
						compressed => 0,
						retrieveFromURL => 0,
						asHash => 0
    				});
    			}
       		} else {
    			for (my $j=0; $j <= $obj->instance();$j++) {
    				my $objInst = $sourcews->getObject($obj->type(),$obj->id(),{instance => $j});
    				$destClient->save_object({
    					id => $objInst->id(),
						type => $objInst->type(),
						data => $objInst->data(),
						workspace => $params->{new_workspace},
						command => $objInst->command(),
						metadata => $objInst->meta(),
						auth => $self->_getContext->{_override}->{_authentication},
						json => 0,
						compressed => 0,
						retrieveFromURL => 0,
						asHash => 0
    				});
    			}
    		}
    	}
    	$metadata = $destClient->get_workspacemeta({
    		workspace => $params->{new_workspace},
			auth => $self->_getContext->{_override}->{_authentication},
			asHash => $params->{asHash}
    	});
    } else {
    	my $ws = $self->_getWorkspace($params->{new_workspace});
    	if (!defined($ws)) {
    		$ws = $self->_createWorkspace($params->{new_workspace},$params->{default_permission});
    	}
    	for (my $i=0; $i < @{$objs}; $i++) {
    		my $obj = $objs->[$i];
    		if (defined($ws->objects()->{$obj->type()}->{$obj->id()})) {
    			my $otherObj = $ws->getObject($obj->type(),$obj->id());
    			if ($otherObj->instance() < $obj->instance()) {
    				my $compareObj = $sourcews->getObject($obj->type(),$obj->id(),{instance => $otherObj->instance()});
    				if ($compareObj->chsum() eq $otherObj->chsum()) {
    					#Copying over all instances of object since the last sync
    					for (my $j=($otherObj->instance()+1); $j <= $obj->instance();$j++) {
			    			my $objInst = $sourcews->getObject($obj->type(),$obj->id(),{instance => $j});
			    			$ws->saveObject(
			    				$objInst->type(),
			    				$objInst->id(),
			    				$objInst->data(),
			    				$objInst->command(),
			    				$objInst->meta()
			    			);
			    		}
    				} else {
    					#Just save the current version if the versions don't overlap
    					$ws->saveObject(
		    				$obj->type(),
		    				$obj->id(),
		    				$obj->data(),
		    				"clone_workspace",
		    				$obj->meta()
		    			);
    				}
    			} elsif ($otherObj->instance() > $obj->instance()) {
    				my $compareObj = $ws->getObject($obj->type(),$obj->id(),{instance => $obj->instance()});
    				if ($compareObj->chsum() eq $obj->chsum()) {
    					#The other object is more updated than this object, so do nothing
    				} else {
    					#Just save the current version if the versions don't overlap
    					$ws->saveObject(
		    				$obj->type(),
		    				$obj->id(),
		    				$obj->data(),
		    				"clone_workspace",
		    				$obj->meta()
		    			);
    				}
    			} elsif ($otherObj->chsum() ne $obj->chsum()) {
    				#Just save the current version if the versions are identical but don't overlap
    				$ws->saveObject(
		    			$obj->type(),
		    			$obj->id(),
		    			$obj->data(),
		    			"clone_workspace",
		    			$obj->meta()
		    		);
    			}
    		} else {
    			#Copying over all instances of object if the object doesn't exist in other workspace
    			for (my $j=0; $j <= $obj->instance();$j++) {
	    			my $objInst = $sourcews->getObject($obj->type(),$obj->id(),{instance => $j});
	    			$ws->saveObject(
	    				$objInst->type(),
	    				$objInst->id(),
	    				$objInst->data(),
	    				$objInst->command(),
	    				$objInst->meta()
	    			);
	    		}
    		}
    	}
    	$metadata = $ws->metadata($params->{asHash});
    }
    $self->_clearContext();
    #END clone_workspace
    my @_bad_returns;
    (ref($metadata) eq 'ARRAY') or push(@_bad_returns, "Invalid type for return variable \"metadata\" (value was \"$metadata\")");
    if (@_bad_returns) {
	my $msg = "Invalid returns passed to clone_workspace:\n" . join("", map { "\t$_\n" } @_bad_returns);
	Bio::KBase::Exceptions::ArgumentValidationError->throw(error => $msg,
							       method_name => 'clone_workspace');
    }
    return($metadata);
}




=head2 list_workspaces

  $workspaces = $obj->list_workspaces($params)

=over 4

=item Parameter and return types

=begin html

<pre>
$params is a list_workspaces_params
$workspaces is a reference to a list where each element is a workspace_metadata
list_workspaces_params is a reference to a hash where the following keys are defined:
	auth has a value which is a string
	asHash has a value which is a bool
bool is an int
workspace_metadata is a reference to a list containing 6 items:
	0: (id) a workspace_id
	1: (owner) a username
	2: (moddate) a timestamp
	3: (objects) an int
	4: (user_permission) a permission
	5: (global_permission) a permission
workspace_id is a string
username is a string
timestamp is a string
permission is a string

</pre>

=end html

=begin text

$params is a list_workspaces_params
$workspaces is a reference to a list where each element is a workspace_metadata
list_workspaces_params is a reference to a hash where the following keys are defined:
	auth has a value which is a string
	asHash has a value which is a bool
bool is an int
workspace_metadata is a reference to a list containing 6 items:
	0: (id) a workspace_id
	1: (owner) a username
	2: (moddate) a timestamp
	3: (objects) an int
	4: (user_permission) a permission
	5: (global_permission) a permission
workspace_id is a string
username is a string
timestamp is a string
permission is a string


=end text



=item Description

Lists the metadata of all workspaces a user has access to.

=back

=cut

sub list_workspaces
{
    my $self = shift;
    my($params) = @_;

    my @_bad_arguments;
    (ref($params) eq 'HASH') or push(@_bad_arguments, "Invalid type for argument \"params\" (value was \"$params\")");
    if (@_bad_arguments) {
	my $msg = "Invalid arguments passed to list_workspaces:\n" . join("", map { "\t$_\n" } @_bad_arguments);
	Bio::KBase::Exceptions::ArgumentValidationError->throw(error => $msg,
							       method_name => 'list_workspaces');
    }

    my $ctx = $Bio::KBase::workspaceService::Server::CallContext;
    my($workspaces);
    #BEGIN list_workspaces
    $self->_setContext($ctx,$params);
    $self->_validateargs($params,[],{
    	asHash => 0
    });
    #Getting user-specific permissions
    my $wsu = $self->_getWorkspaceUser($self->_getUsername());
    if (!defined($wsu)) {
    	$wsu = $self->_createWorkspaceUser($self->_getUsername());
    }
    my $wss = $wsu->getUserWorkspaces();
    $workspaces = [];
    for (my $i=0; $i < @{$wss}; $i++) {
    	push(@{$workspaces},$wss->[$i]->metadata($params->{asHash}));
    }
    $self->_clearContext();
    #END list_workspaces
    my @_bad_returns;
    (ref($workspaces) eq 'ARRAY') or push(@_bad_returns, "Invalid type for return variable \"workspaces\" (value was \"$workspaces\")");
    if (@_bad_returns) {
	my $msg = "Invalid returns passed to list_workspaces:\n" . join("", map { "\t$_\n" } @_bad_returns);
	Bio::KBase::Exceptions::ArgumentValidationError->throw(error => $msg,
							       method_name => 'list_workspaces');
    }
    return($workspaces);
}




=head2 list_workspace_objects

  $objects = $obj->list_workspace_objects($params)

=over 4

=item Parameter and return types

=begin html

<pre>
$params is a list_workspace_objects_params
$objects is a reference to a list where each element is an object_metadata
list_workspace_objects_params is a reference to a hash where the following keys are defined:
	workspace has a value which is a workspace_id
	type has a value which is a string
	showDeletedObject has a value which is a bool
	auth has a value which is a string
	asHash has a value which is a bool
workspace_id is a string
bool is an int
object_metadata is a reference to a list containing 11 items:
	0: (id) an object_id
	1: (type) an object_type
	2: (moddate) a timestamp
	3: (instance) an int
	4: (command) a string
	5: (lastmodifier) a username
	6: (owner) a username
	7: (workspace) a workspace_id
	8: (ref) a workspace_ref
	9: (chsum) a string
	10: (metadata) a reference to a hash where the key is a string and the value is a string
object_id is a string
object_type is a string
timestamp is a string
username is a string
workspace_ref is a string

</pre>

=end html

=begin text

$params is a list_workspace_objects_params
$objects is a reference to a list where each element is an object_metadata
list_workspace_objects_params is a reference to a hash where the following keys are defined:
	workspace has a value which is a workspace_id
	type has a value which is a string
	showDeletedObject has a value which is a bool
	auth has a value which is a string
	asHash has a value which is a bool
workspace_id is a string
bool is an int
object_metadata is a reference to a list containing 11 items:
	0: (id) an object_id
	1: (type) an object_type
	2: (moddate) a timestamp
	3: (instance) an int
	4: (command) a string
	5: (lastmodifier) a username
	6: (owner) a username
	7: (workspace) a workspace_id
	8: (ref) a workspace_ref
	9: (chsum) a string
	10: (metadata) a reference to a hash where the key is a string and the value is a string
object_id is a string
object_type is a string
timestamp is a string
username is a string
workspace_ref is a string


=end text



=item Description

Lists the metadata of all objects in the specified workspace with the specified type (or with any type).

=back

=cut

sub list_workspace_objects
{
    my $self = shift;
    my($params) = @_;

    my @_bad_arguments;
    (ref($params) eq 'HASH') or push(@_bad_arguments, "Invalid type for argument \"params\" (value was \"$params\")");
    if (@_bad_arguments) {
	my $msg = "Invalid arguments passed to list_workspace_objects:\n" . join("", map { "\t$_\n" } @_bad_arguments);
	Bio::KBase::Exceptions::ArgumentValidationError->throw(error => $msg,
							       method_name => 'list_workspace_objects');
    }

    my $ctx = $Bio::KBase::workspaceService::Server::CallContext;
    my($objects);
    #BEGIN list_workspace_objects
    $self->_setContext($ctx,$params);
    $self->_validateargs($params,["workspace"],{
    	type => undef,
    	showDeletedObject => 0,
    	asHash => 0
    });
    my $ws = $self->_getWorkspace($params->{workspace},{throwErrorIfMissing => 1});
	$objects = [];
	my $objs = $ws->getAllObjects($params->{type});    
	foreach my $obj (@{$objs}) {
		if ($obj->command() ne "delete" || $params->{showDeletedObject} == 1) {
			push(@{$objects},$obj->metadata($params->{asHash}));
		}
	}
	$self->_clearContext();
    #END list_workspace_objects
    my @_bad_returns;
    (ref($objects) eq 'ARRAY') or push(@_bad_returns, "Invalid type for return variable \"objects\" (value was \"$objects\")");
    if (@_bad_returns) {
	my $msg = "Invalid returns passed to list_workspace_objects:\n" . join("", map { "\t$_\n" } @_bad_returns);
	Bio::KBase::Exceptions::ArgumentValidationError->throw(error => $msg,
							       method_name => 'list_workspace_objects');
    }
    return($objects);
}




=head2 set_global_workspace_permissions

  $metadata = $obj->set_global_workspace_permissions($params)

=over 4

=item Parameter and return types

=begin html

<pre>
$params is a set_global_workspace_permissions_params
$metadata is a workspace_metadata
set_global_workspace_permissions_params is a reference to a hash where the following keys are defined:
	new_permission has a value which is a permission
	workspace has a value which is a workspace_id
	auth has a value which is a string
	asHash has a value which is a bool
permission is a string
workspace_id is a string
bool is an int
workspace_metadata is a reference to a list containing 6 items:
	0: (id) a workspace_id
	1: (owner) a username
	2: (moddate) a timestamp
	3: (objects) an int
	4: (user_permission) a permission
	5: (global_permission) a permission
username is a string
timestamp is a string

</pre>

=end html

=begin text

$params is a set_global_workspace_permissions_params
$metadata is a workspace_metadata
set_global_workspace_permissions_params is a reference to a hash where the following keys are defined:
	new_permission has a value which is a permission
	workspace has a value which is a workspace_id
	auth has a value which is a string
	asHash has a value which is a bool
permission is a string
workspace_id is a string
bool is an int
workspace_metadata is a reference to a list containing 6 items:
	0: (id) a workspace_id
	1: (owner) a username
	2: (moddate) a timestamp
	3: (objects) an int
	4: (user_permission) a permission
	5: (global_permission) a permission
username is a string
timestamp is a string


=end text



=item Description

Sets the default permissions for accessing a specified workspace for all users.
Must have admin privelages to change workspace global permissions.

=back

=cut

sub set_global_workspace_permissions
{
    my $self = shift;
    my($params) = @_;

    my @_bad_arguments;
    (ref($params) eq 'HASH') or push(@_bad_arguments, "Invalid type for argument \"params\" (value was \"$params\")");
    if (@_bad_arguments) {
	my $msg = "Invalid arguments passed to set_global_workspace_permissions:\n" . join("", map { "\t$_\n" } @_bad_arguments);
	Bio::KBase::Exceptions::ArgumentValidationError->throw(error => $msg,
							       method_name => 'set_global_workspace_permissions');
    }

    my $ctx = $Bio::KBase::workspaceService::Server::CallContext;
    my($metadata);
    #BEGIN set_global_workspace_permissions
    $self->_setContext($ctx,$params);
    $self->_validateargs($params,["new_permission","workspace"],{
    	asHash => 0
    });
    my $ws = $self->_getWorkspace($params->{workspace},{throwErrorIfMissing => 1});
    $ws->setDefaultPermissions($params->{new_permission});
    $metadata = $ws->metadata($params->{asHash});
    $self->_clearContext();
    #END set_global_workspace_permissions
    my @_bad_returns;
    (ref($metadata) eq 'ARRAY') or push(@_bad_returns, "Invalid type for return variable \"metadata\" (value was \"$metadata\")");
    if (@_bad_returns) {
	my $msg = "Invalid returns passed to set_global_workspace_permissions:\n" . join("", map { "\t$_\n" } @_bad_returns);
	Bio::KBase::Exceptions::ArgumentValidationError->throw(error => $msg,
							       method_name => 'set_global_workspace_permissions');
    }
    return($metadata);
}




=head2 set_workspace_permissions

  $success = $obj->set_workspace_permissions($params)

=over 4

=item Parameter and return types

=begin html

<pre>
$params is a set_workspace_permissions_params
$success is a bool
set_workspace_permissions_params is a reference to a hash where the following keys are defined:
	users has a value which is a reference to a list where each element is a username
	new_permission has a value which is a permission
	workspace has a value which is a workspace_id
	auth has a value which is a string
username is a string
permission is a string
workspace_id is a string
bool is an int

</pre>

=end html

=begin text

$params is a set_workspace_permissions_params
$success is a bool
set_workspace_permissions_params is a reference to a hash where the following keys are defined:
	users has a value which is a reference to a list where each element is a username
	new_permission has a value which is a permission
	workspace has a value which is a workspace_id
	auth has a value which is a string
username is a string
permission is a string
workspace_id is a string
bool is an int


=end text



=item Description

Sets the permissions for a list of users for accessing a specified workspace.
Must have admin privelages to change workspace permissions.

=back

=cut

sub set_workspace_permissions
{
    my $self = shift;
    my($params) = @_;

    my @_bad_arguments;
    (ref($params) eq 'HASH') or push(@_bad_arguments, "Invalid type for argument \"params\" (value was \"$params\")");
    if (@_bad_arguments) {
	my $msg = "Invalid arguments passed to set_workspace_permissions:\n" . join("", map { "\t$_\n" } @_bad_arguments);
	Bio::KBase::Exceptions::ArgumentValidationError->throw(error => $msg,
							       method_name => 'set_workspace_permissions');
    }

    my $ctx = $Bio::KBase::workspaceService::Server::CallContext;
    my($success);
    #BEGIN set_workspace_permissions
    $self->_setContext($ctx,$params);
    $self->_validateargs($params,["users","new_permission","workspace"],{});
    my $ws = $self->_getWorkspace($params->{workspace},{throwErrorIfMissing => 1});
    $ws->setUserPermissions($params->{users},$params->{new_permission});
	$success = 1;
	$self->_clearContext();  
    #END set_workspace_permissions
    my @_bad_returns;
    (!ref($success)) or push(@_bad_returns, "Invalid type for return variable \"success\" (value was \"$success\")");
    if (@_bad_returns) {
	my $msg = "Invalid returns passed to set_workspace_permissions:\n" . join("", map { "\t$_\n" } @_bad_returns);
	Bio::KBase::Exceptions::ArgumentValidationError->throw(error => $msg,
							       method_name => 'set_workspace_permissions');
    }
    return($success);
}




=head2 get_user_settings

  $output = $obj->get_user_settings($params)

=over 4

=item Parameter and return types

=begin html

<pre>
$params is a get_user_settings_params
$output is a user_settings
get_user_settings_params is a reference to a hash where the following keys are defined:
	auth has a value which is a string
user_settings is a reference to a hash where the following keys are defined:
	workspace has a value which is a workspace_id
workspace_id is a string

</pre>

=end html

=begin text

$params is a get_user_settings_params
$output is a user_settings
get_user_settings_params is a reference to a hash where the following keys are defined:
	auth has a value which is a string
user_settings is a reference to a hash where the following keys are defined:
	workspace has a value which is a workspace_id
workspace_id is a string


=end text



=item Description

Retrieves settings for user account, including currently selected workspace

=back

=cut

sub get_user_settings
{
    my $self = shift;
    my($params) = @_;

    my @_bad_arguments;
    (ref($params) eq 'HASH') or push(@_bad_arguments, "Invalid type for argument \"params\" (value was \"$params\")");
    if (@_bad_arguments) {
	my $msg = "Invalid arguments passed to get_user_settings:\n" . join("", map { "\t$_\n" } @_bad_arguments);
	Bio::KBase::Exceptions::ArgumentValidationError->throw(error => $msg,
							       method_name => 'get_user_settings');
    }

    my $ctx = $Bio::KBase::workspaceService::Server::CallContext;
    my($output);
    #BEGIN get_user_settings
    $self->_setContext($ctx,$params);
    $self->_validateargs($params,[],{});
    my $wsu = $self->_getWorkspaceUser($self->_getUsername(),{createIfMissing => 1});
    $output = $wsu->settings();
	$self->_clearContext();
    #END get_user_settings
    my @_bad_returns;
    (ref($output) eq 'HASH') or push(@_bad_returns, "Invalid type for return variable \"output\" (value was \"$output\")");
    if (@_bad_returns) {
	my $msg = "Invalid returns passed to get_user_settings:\n" . join("", map { "\t$_\n" } @_bad_returns);
	Bio::KBase::Exceptions::ArgumentValidationError->throw(error => $msg,
							       method_name => 'get_user_settings');
    }
    return($output);
}




=head2 set_user_settings

  $output = $obj->set_user_settings($params)

=over 4

=item Parameter and return types

=begin html

<pre>
$params is a set_user_settings_params
$output is a user_settings
set_user_settings_params is a reference to a hash where the following keys are defined:
	setting has a value which is a string
	value has a value which is a string
	auth has a value which is a string
user_settings is a reference to a hash where the following keys are defined:
	workspace has a value which is a workspace_id
workspace_id is a string

</pre>

=end html

=begin text

$params is a set_user_settings_params
$output is a user_settings
set_user_settings_params is a reference to a hash where the following keys are defined:
	setting has a value which is a string
	value has a value which is a string
	auth has a value which is a string
user_settings is a reference to a hash where the following keys are defined:
	workspace has a value which is a workspace_id
workspace_id is a string


=end text



=item Description

Retrieves settings for user account, including currently selected workspace

=back

=cut

sub set_user_settings
{
    my $self = shift;
    my($params) = @_;

    my @_bad_arguments;
    (ref($params) eq 'HASH') or push(@_bad_arguments, "Invalid type for argument \"params\" (value was \"$params\")");
    if (@_bad_arguments) {
	my $msg = "Invalid arguments passed to set_user_settings:\n" . join("", map { "\t$_\n" } @_bad_arguments);
	Bio::KBase::Exceptions::ArgumentValidationError->throw(error => $msg,
							       method_name => 'set_user_settings');
    }

    my $ctx = $Bio::KBase::workspaceService::Server::CallContext;
    my($output);
    #BEGIN set_user_settings
    $self->_setContext($ctx,$params);
    $self->_validateargs($params,["setting","value"],{});
    my $wsu = $self->_getWorkspaceUser($self->_getUsername(),{createIfMissing => 1});
    $wsu->updateSettings($params->{setting},$params->{value});
    $output = $wsu->settings();
	$self->_clearContext();
    #END set_user_settings
    my @_bad_returns;
    (ref($output) eq 'HASH') or push(@_bad_returns, "Invalid type for return variable \"output\" (value was \"$output\")");
    if (@_bad_returns) {
	my $msg = "Invalid returns passed to set_user_settings:\n" . join("", map { "\t$_\n" } @_bad_returns);
	Bio::KBase::Exceptions::ArgumentValidationError->throw(error => $msg,
							       method_name => 'set_user_settings');
    }
    return($output);
}




=head2 queue_job

  $job = $obj->queue_job($params)

=over 4

=item Parameter and return types

=begin html

<pre>
$params is a queue_job_params
$job is a JobObject
queue_job_params is a reference to a hash where the following keys are defined:
	auth has a value which is a string
	state has a value which is a string
	type has a value which is a string
	queuecommand has a value which is a string
	jobdata has a value which is a reference to a hash where the key is a string and the value is a string
JobObject is a reference to a hash where the following keys are defined:
	id has a value which is a job_id
	type has a value which is a string
	auth has a value which is a string
	status has a value which is a string
	jobdata has a value which is a reference to a hash where the key is a string and the value is a string
	queuetime has a value which is a string
	starttime has a value which is a string
	completetime has a value which is a string
	owner has a value which is a string
	queuecommand has a value which is a string
job_id is a string

</pre>

=end html

=begin text

$params is a queue_job_params
$job is a JobObject
queue_job_params is a reference to a hash where the following keys are defined:
	auth has a value which is a string
	state has a value which is a string
	type has a value which is a string
	queuecommand has a value which is a string
	jobdata has a value which is a reference to a hash where the key is a string and the value is a string
JobObject is a reference to a hash where the following keys are defined:
	id has a value which is a job_id
	type has a value which is a string
	auth has a value which is a string
	status has a value which is a string
	jobdata has a value which is a reference to a hash where the key is a string and the value is a string
	queuetime has a value which is a string
	starttime has a value which is a string
	completetime has a value which is a string
	owner has a value which is a string
	queuecommand has a value which is a string
job_id is a string


=end text



=item Description

Queues a new job in the workspace.

=back

=cut

sub queue_job
{
    my $self = shift;
    my($params) = @_;

    my @_bad_arguments;
    (ref($params) eq 'HASH') or push(@_bad_arguments, "Invalid type for argument \"params\" (value was \"$params\")");
    if (@_bad_arguments) {
	my $msg = "Invalid arguments passed to queue_job:\n" . join("", map { "\t$_\n" } @_bad_arguments);
	Bio::KBase::Exceptions::ArgumentValidationError->throw(error => $msg,
							       method_name => 'queue_job');
    }

    my $ctx = $Bio::KBase::workspaceService::Server::CallContext;
    my($job);
    #BEGIN queue_job
    $self->_setContext($ctx,$params);
    $params = $self->_validateargs($params,["type"],{
    	"state" => "queued",
    	jobdata => {},
    	queuecommand => "unknown"
    });
    #Obtaining new job ID
    my $id = $self->_get_new_id("job.");
    #Checking that job doesn't already exist
    my $cursor = $self->_mongodb()->get_collection('jobObjects')->find({id => $id});
    while (my $object = $cursor->next) {
    	if ($id =~ m/job\.(\d+)/) {
    		my $num = $1;
    		$num++;
    		$id = "job.".$num;
    	}
    	print stderr "Getting new ID:".$id."\n";
    	$cursor = $self->_mongodb()->get_collection('jobObjects')->find({id => $id});
    }
    #Inserting jobs in database
    $job = {
		id => $id,
		type => $params->{type},
		auth => $params->{auth},
		status => $params->{"state"},
		jobdata => $params->{jobdata},
		queuetime => DateTime->now()->datetime(),
		owner => $self->_getUsername(),
		queuecommand => $params->{queuecommand}
    };
    $self->_mongodb()->get_collection('jobObjects')->insert($job);
	$self->_clearContext();  
    #END queue_job
    my @_bad_returns;
    (ref($job) eq 'HASH') or push(@_bad_returns, "Invalid type for return variable \"job\" (value was \"$job\")");
    if (@_bad_returns) {
	my $msg = "Invalid returns passed to queue_job:\n" . join("", map { "\t$_\n" } @_bad_returns);
	Bio::KBase::Exceptions::ArgumentValidationError->throw(error => $msg,
							       method_name => 'queue_job');
    }
    return($job);
}




=head2 set_job_status

  $job = $obj->set_job_status($params)

=over 4

=item Parameter and return types

=begin html

<pre>
$params is a set_job_status_params
$job is a JobObject
set_job_status_params is a reference to a hash where the following keys are defined:
	jobid has a value which is a string
	status has a value which is a string
	auth has a value which is a string
	currentStatus has a value which is a string
	jobdata has a value which is a reference to a hash where the key is a string and the value is a string
JobObject is a reference to a hash where the following keys are defined:
	id has a value which is a job_id
	type has a value which is a string
	auth has a value which is a string
	status has a value which is a string
	jobdata has a value which is a reference to a hash where the key is a string and the value is a string
	queuetime has a value which is a string
	starttime has a value which is a string
	completetime has a value which is a string
	owner has a value which is a string
	queuecommand has a value which is a string
job_id is a string

</pre>

=end html

=begin text

$params is a set_job_status_params
$job is a JobObject
set_job_status_params is a reference to a hash where the following keys are defined:
	jobid has a value which is a string
	status has a value which is a string
	auth has a value which is a string
	currentStatus has a value which is a string
	jobdata has a value which is a reference to a hash where the key is a string and the value is a string
JobObject is a reference to a hash where the following keys are defined:
	id has a value which is a job_id
	type has a value which is a string
	auth has a value which is a string
	status has a value which is a string
	jobdata has a value which is a reference to a hash where the key is a string and the value is a string
	queuetime has a value which is a string
	starttime has a value which is a string
	completetime has a value which is a string
	owner has a value which is a string
	queuecommand has a value which is a string
job_id is a string


=end text



=item Description

Changes the current status of a currently queued jobs 
Used to manage jobs by ensuring multiple server don't claim the same job.

=back

=cut

sub set_job_status
{
    my $self = shift;
    my($params) = @_;

    my @_bad_arguments;
    (ref($params) eq 'HASH') or push(@_bad_arguments, "Invalid type for argument \"params\" (value was \"$params\")");
    if (@_bad_arguments) {
	my $msg = "Invalid arguments passed to set_job_status:\n" . join("", map { "\t$_\n" } @_bad_arguments);
	Bio::KBase::Exceptions::ArgumentValidationError->throw(error => $msg,
							       method_name => 'set_job_status');
    }

    my $ctx = $Bio::KBase::workspaceService::Server::CallContext;
    my($job);
    #BEGIN set_job_status
    $self->_setContext($ctx,$params);
    $self->_validateargs($params,["jobid","status"],{
    	currentStatus => undef,
    	jobdata => {}
    });
    my $peviousStatus = $params->{currentStatus};
    my $timevar;
    #Checking status validity
    if (!defined($peviousStatus)) {
	    if ($params->{status} eq "queued") {
	    	$peviousStatus = "done";
	    } elsif ($params->{status} eq "running") {
	    	$peviousStatus = "queued";
	    } elsif ($params->{status} eq "done") {
	    	$peviousStatus = "running";
	    }
    }
    if ($params->{status} eq "queued") {
    	$timevar = "queuetime";
    } elsif ($params->{status} eq "running") {
    	$timevar = "starttime";
    } elsif ($params->{status} eq "done" || $params->{status} eq "error" || $params->{status} eq "crash" || $params->{status} eq "delete") {
    	$timevar = "completetime";
    } else {
    	my $msg = "Input status not valid!";
		Bio::KBase::Exceptions::ArgumentValidationError->throw(error => $msg,method_name => 'set_job_status');
    }
    my $cursor = $self->_mongodb()->get_collection('jobObjects')->find({id => $params->{jobid}});
    my $obj = $cursor->next;
	$job = {};
	my $attributes = [qw(id type auth status jobdata queuetime starttime completetime owner queuecommand)];
	foreach my $attribute (@{$attributes}) {
		if (defined($obj->{$attribute})) {
			$job->{$attribute} = $obj->{$attribute};
		}
	}
    if ($params->{status} eq "delete") {
    	my $query = {status => $peviousStatus,id => $params->{jobid}};
	    if ($self->_getUsername() ne "workspaceroot") {
	    	$query->{owner} = $self->_getUsername();
	    }
	    $self->_mongodb()->get_collection('jobObjects')->remove($query);
    	$job->{status} = "deleted";
    } else {
	    #Checking that job doesn't already exist
	    if (!defined($job)) {
	    	my $msg = "Job not found!";
			Bio::KBase::Exceptions::ArgumentValidationError->throw(error => $msg,method_name => 'set_job_status');
	    }
	    #Updating job
	    if (defined($params->{jobdata})) {
		    foreach my $key (keys(%{$params->{jobdata}})) {
		    	$job->{jobdata}->{$key} = $params->{jobdata}->{$key};
		    }
	    }
	    $job->{status} = $params->{status};
	    $job->{$timevar} = DateTime->now()->datetime();
	    $self->_updateDB("jobObjects",{status => $peviousStatus,id => $params->{jobid}},{'$set' => {'status' => $params->{status},$timevar => $job->{$timevar},'jobdata' => $job->{jobdata}}});
	}
	my $JSON = JSON::XS->new->utf8(1);
    $job = $JSON->decode($JSON->encode($job));
	$self->_clearContext();
    #END set_job_status
    my @_bad_returns;
    (ref($job) eq 'HASH') or push(@_bad_returns, "Invalid type for return variable \"job\" (value was \"$job\")");
    if (@_bad_returns) {
	my $msg = "Invalid returns passed to set_job_status:\n" . join("", map { "\t$_\n" } @_bad_returns);
	Bio::KBase::Exceptions::ArgumentValidationError->throw(error => $msg,
							       method_name => 'set_job_status');
    }
    return($job);
}




=head2 get_jobs

  $jobs = $obj->get_jobs($params)

=over 4

=item Parameter and return types

=begin html

<pre>
$params is a get_jobs_params
$jobs is a reference to a list where each element is a JobObject
get_jobs_params is a reference to a hash where the following keys are defined:
	jobids has a value which is a reference to a list where each element is a string
	type has a value which is a string
	status has a value which is a string
	auth has a value which is a string
JobObject is a reference to a hash where the following keys are defined:
	id has a value which is a job_id
	type has a value which is a string
	auth has a value which is a string
	status has a value which is a string
	jobdata has a value which is a reference to a hash where the key is a string and the value is a string
	queuetime has a value which is a string
	starttime has a value which is a string
	completetime has a value which is a string
	owner has a value which is a string
	queuecommand has a value which is a string
job_id is a string

</pre>

=end html

=begin text

$params is a get_jobs_params
$jobs is a reference to a list where each element is a JobObject
get_jobs_params is a reference to a hash where the following keys are defined:
	jobids has a value which is a reference to a list where each element is a string
	type has a value which is a string
	status has a value which is a string
	auth has a value which is a string
JobObject is a reference to a hash where the following keys are defined:
	id has a value which is a job_id
	type has a value which is a string
	auth has a value which is a string
	status has a value which is a string
	jobdata has a value which is a reference to a hash where the key is a string and the value is a string
	queuetime has a value which is a string
	starttime has a value which is a string
	completetime has a value which is a string
	owner has a value which is a string
	queuecommand has a value which is a string
job_id is a string


=end text



=item Description



=back

=cut

sub get_jobs
{
    my $self = shift;
    my($params) = @_;

    my @_bad_arguments;
    (ref($params) eq 'HASH') or push(@_bad_arguments, "Invalid type for argument \"params\" (value was \"$params\")");
    if (@_bad_arguments) {
	my $msg = "Invalid arguments passed to get_jobs:\n" . join("", map { "\t$_\n" } @_bad_arguments);
	Bio::KBase::Exceptions::ArgumentValidationError->throw(error => $msg,
							       method_name => 'get_jobs');
    }

    my $ctx = $Bio::KBase::workspaceService::Server::CallContext;
    my($jobs);
    #BEGIN get_jobs
    $self->_setContext($ctx,$params);
    $self->_validateargs($params,[],{
    	status => undef,
    	jobids => undef,
    	type => undef
    });
    my $query = {};
    if (defined($params->{status})) {
    	$query->{status} = $params->{status};
    }
    if (defined($params->{type})) {
    	$query->{type} = $params->{type};
    }
    if (defined($params->{jobids})) {
    	$query->{id} = {'$in' => $params->{jobids}};
    }
    if ($self->_getUsername() ne "workspaceroot") {
    	$query->{owner} = $self->_getUsername();
    }
    my $cursor = $self->_mongodb()->get_collection('jobObjects')->find($query);
	$jobs = [];
	while (my $object = $cursor->next) {
        my $keys = [qw(
        	type id ws auth status queuetime owner requeuetime starttime completetime jobdata queuecommand
        )];
        my $newobj = {};
        foreach my $key (@{$keys}) {
        	if (defined($object->{$key})) {
        		$newobj->{$key} = $object->{$key};
        	}
        }
        push(@{$jobs},$newobj);
    }
   	$self->_clearContext();
    #END get_jobs
    my @_bad_returns;
    (ref($jobs) eq 'ARRAY') or push(@_bad_returns, "Invalid type for return variable \"jobs\" (value was \"$jobs\")");
    if (@_bad_returns) {
	my $msg = "Invalid returns passed to get_jobs:\n" . join("", map { "\t$_\n" } @_bad_returns);
	Bio::KBase::Exceptions::ArgumentValidationError->throw(error => $msg,
							       method_name => 'get_jobs');
    }
    return($jobs);
}




=head2 get_types

  $types = $obj->get_types()

=over 4

=item Parameter and return types

=begin html

<pre>
$types is a reference to a list where each element is a string

</pre>

=end html

=begin text

$types is a reference to a list where each element is a string


=end text



=item Description

Returns a list of all permanent and optional types currently accepted by the workspace service.
An object cannot be saved in any workspace if it's type is not on this list.

=back

=cut

sub get_types
{
    my $self = shift;

    my $ctx = $Bio::KBase::workspaceService::Server::CallContext;
    my($types);
    #BEGIN get_types
    $types = [keys(%{$self->_permanentTypes()})];
    my $cursor = $self->_mongodb()->get_collection('typeObjects')->find({});
    while (my $object = $cursor->next) {
    	push(@{$types},$object->{id});
    }
    #END get_types
    my @_bad_returns;
    (ref($types) eq 'ARRAY') or push(@_bad_returns, "Invalid type for return variable \"types\" (value was \"$types\")");
    if (@_bad_returns) {
	my $msg = "Invalid returns passed to get_types:\n" . join("", map { "\t$_\n" } @_bad_returns);
	Bio::KBase::Exceptions::ArgumentValidationError->throw(error => $msg,
							       method_name => 'get_types');
    }
    return($types);
}




=head2 add_type

  $success = $obj->add_type($params)

=over 4

=item Parameter and return types

=begin html

<pre>
$params is an add_type_params
$success is a bool
add_type_params is a reference to a hash where the following keys are defined:
	type has a value which is a string
	auth has a value which is a string
bool is an int

</pre>

=end html

=begin text

$params is an add_type_params
$success is a bool
add_type_params is a reference to a hash where the following keys are defined:
	type has a value which is a string
	auth has a value which is a string
bool is an int


=end text



=item Description

Adds a new custom type to the workspace service, so that objects of this type may be retreived.
Cannot add a type that already exists.

=back

=cut

sub add_type
{
    my $self = shift;
    my($params) = @_;

    my @_bad_arguments;
    (ref($params) eq 'HASH') or push(@_bad_arguments, "Invalid type for argument \"params\" (value was \"$params\")");
    if (@_bad_arguments) {
	my $msg = "Invalid arguments passed to add_type:\n" . join("", map { "\t$_\n" } @_bad_arguments);
	Bio::KBase::Exceptions::ArgumentValidationError->throw(error => $msg,
							       method_name => 'add_type');
    }

    my $ctx = $Bio::KBase::workspaceService::Server::CallContext;
    my($success);
    #BEGIN add_type
    $self->_setContext($ctx,$params);
    $self->_validateargs($params,["type"],{});
    if ($self->_getUsername() eq "public") {
    	my $msg = "Must be authenticated to add new types!";
		Bio::KBase::Exceptions::ArgumentValidationError->throw(error => $msg,method_name => 'add_type');
    }
    if (defined($self->_permanentTypes()->{$params->{type}})) {
    	my $msg = "Trying to add a type that already exists!";
		Bio::KBase::Exceptions::ArgumentValidationError->throw(error => $msg,method_name => 'queue_job');
    }
    my $cursor = $self->_mongodb()->get_collection('typeObjects')->find({id => $params->{type}});
    if (my $object = $cursor->next) {
    	my $msg = "Trying to add a type that already exists!";
		Bio::KBase::Exceptions::ArgumentValidationError->throw(error => $msg,method_name => 'queue_job');
    }
    $self->_mongodb()->get_collection('typeObjects')->insert({
		id => $params->{type},
		owner => $self->_getUsername(),
		moddate => DateTime->now()->datetime(),
		permanent => 0
    });
    $success = 1;
   	$self->_clearContext();
    #END add_type
    my @_bad_returns;
    (!ref($success)) or push(@_bad_returns, "Invalid type for return variable \"success\" (value was \"$success\")");
    if (@_bad_returns) {
	my $msg = "Invalid returns passed to add_type:\n" . join("", map { "\t$_\n" } @_bad_returns);
	Bio::KBase::Exceptions::ArgumentValidationError->throw(error => $msg,
							       method_name => 'add_type');
    }
    return($success);
}




=head2 remove_type

  $success = $obj->remove_type($params)

=over 4

=item Parameter and return types

=begin html

<pre>
$params is a remove_type_params
$success is a bool
remove_type_params is a reference to a hash where the following keys are defined:
	type has a value which is a string
	auth has a value which is a string
bool is an int

</pre>

=end html

=begin text

$params is a remove_type_params
$success is a bool
remove_type_params is a reference to a hash where the following keys are defined:
	type has a value which is a string
	auth has a value which is a string
bool is an int


=end text



=item Description

Removes a custom type from the workspace service.
Permanent types cannot be removed.

=back

=cut

sub remove_type
{
    my $self = shift;
    my($params) = @_;

    my @_bad_arguments;
    (ref($params) eq 'HASH') or push(@_bad_arguments, "Invalid type for argument \"params\" (value was \"$params\")");
    if (@_bad_arguments) {
	my $msg = "Invalid arguments passed to remove_type:\n" . join("", map { "\t$_\n" } @_bad_arguments);
	Bio::KBase::Exceptions::ArgumentValidationError->throw(error => $msg,
							       method_name => 'remove_type');
    }

    my $ctx = $Bio::KBase::workspaceService::Server::CallContext;
    my($success);
    #BEGIN remove_type
    $self->_setContext($ctx,$params);
    $self->_validateargs($params,["type"],{});
    if ($self->_getUsername() eq "public") {
    	my $msg = "Must be authenticated to remove types!";
		Bio::KBase::Exceptions::ArgumentValidationError->throw(error => $msg,method_name => 'add_type');
    }
    my $cursor = $self->_mongodb()->get_collection('typeObjects')->find({id => $params->{type},permanent => 0});
    if (my $object = $cursor->next) {
    	$self->_mongodb()->get_collection('typeObjects')->remove({id => $params->{type}});
    } else {
    	my $msg = "Trying to remove a type that doesn't exist  or a permanent type!";
		Bio::KBase::Exceptions::ArgumentValidationError->throw(error => $msg,method_name => 'queue_job');
    }
   	$self->_clearContext();
   	$success = 1;
    #END remove_type
    my @_bad_returns;
    (!ref($success)) or push(@_bad_returns, "Invalid type for return variable \"success\" (value was \"$success\")");
    if (@_bad_returns) {
	my $msg = "Invalid returns passed to remove_type:\n" . join("", map { "\t$_\n" } @_bad_returns);
	Bio::KBase::Exceptions::ArgumentValidationError->throw(error => $msg,
							       method_name => 'remove_type');
    }
    return($success);
}




=head2 patch

  $success = $obj->patch($params)

=over 4

=item Parameter and return types

=begin html

<pre>
$params is a patch_params
$success is a bool
patch_params is a reference to a hash where the following keys are defined:
	patch_id has a value which is a string
	auth has a value which is a string
bool is an int

</pre>

=end html

=begin text

$params is a patch_params
$success is a bool
patch_params is a reference to a hash where the following keys are defined:
	patch_id has a value which is a string
	auth has a value which is a string
bool is an int


=end text



=item Description

This function patches the database after an update. Called remotely, but only callable by the admin user.

=back

=cut

sub patch
{
    my $self = shift;
    my($params) = @_;

    my @_bad_arguments;
    (ref($params) eq 'HASH') or push(@_bad_arguments, "Invalid type for argument \"params\" (value was \"$params\")");
    if (@_bad_arguments) {
	my $msg = "Invalid arguments passed to patch:\n" . join("", map { "\t$_\n" } @_bad_arguments);
	Bio::KBase::Exceptions::ArgumentValidationError->throw(error => $msg,
							       method_name => 'patch');
    }

    my $ctx = $Bio::KBase::workspaceService::Server::CallContext;
    my($success);
    #BEGIN patch
    $self->_setContext($ctx,$params);
    $self->_validateargs($params,["patch_id"],{});
    if ($self->_getUsername() ne "workspaceroot") {
    	my $msg = "Only root user can run the patch command!";
		Bio::KBase::Exceptions::ArgumentValidationError->throw(error => $msg,method_name => 'add_type');
    }
    $self->_patch($params);
   	$self->_clearContext();
   	$success = 1;
    #END patch
    my @_bad_returns;
    (!ref($success)) or push(@_bad_returns, "Invalid type for return variable \"success\" (value was \"$success\")");
    if (@_bad_returns) {
	my $msg = "Invalid returns passed to patch:\n" . join("", map { "\t$_\n" } @_bad_returns);
	Bio::KBase::Exceptions::ArgumentValidationError->throw(error => $msg,
							       method_name => 'patch');
    }
    return($success);
}




=head2 version 

  $return = $obj->version()

=over 4

=item Parameter and return types

=begin html

<pre>
$return is a string
</pre>

=end html

=begin text

$return is a string

=end text

=item Description

Return the module version. This is a Semantic Versioning number.

=back

=cut

sub version {
    return $VERSION;
}

=head1 TYPES



=head2 bool

=over 4



=item Description

indicates true or false values, false <= 0, true >=1


=item Definition

=begin html

<pre>
an int
</pre>

=end html

=begin text

an int

=end text

=back



=head2 job_id

=over 4



=item Description

ID of a job object


=item Definition

=begin html

<pre>
a string
</pre>

=end html

=begin text

a string

=end text

=back



=head2 workspace_id

=over 4



=item Description

A string used as an ID for a workspace. Any string consisting of alphanumeric characters and "-" is acceptable


=item Definition

=begin html

<pre>
a string
</pre>

=end html

=begin text

a string

=end text

=back



=head2 object_type

=over 4



=item Description

A string indicating the "type" of an object stored in a workspace. Acceptable types are returned by the "get_types()" command


=item Definition

=begin html

<pre>
a string
</pre>

=end html

=begin text

a string

=end text

=back



=head2 object_id

=over 4



=item Description

ID of an object stored in the workspace. Any string consisting of alphanumeric characters and "-" is acceptable


=item Definition

=begin html

<pre>
a string
</pre>

=end html

=begin text

a string

=end text

=back



=head2 permission

=over 4



=item Description

Single letter indicating permissions on access to workspace. Options are: 'a' for administative access, 'w' for read/write access, 'r' for read access, and 'n' for no access.


=item Definition

=begin html

<pre>
a string
</pre>

=end html

=begin text

a string

=end text

=back



=head2 username

=over 4



=item Description

Login name of KBase useraccount to which permissions for workspaces are mapped


=item Definition

=begin html

<pre>
a string
</pre>

=end html

=begin text

a string

=end text

=back



=head2 timestamp

=over 4



=item Description

Exact time for workspace operations. e.g. 2012-12-17T23:24:06


=item Definition

=begin html

<pre>
a string
</pre>

=end html

=begin text

a string

=end text

=back



=head2 workspace_ref

=over 4



=item Description

A 36 character string referring to a particular instance of an object in a workspace that lasts forever. Objects should always be retreivable using this ID


=item Definition

=begin html

<pre>
a string
</pre>

=end html

=begin text

a string

=end text

=back



=head2 ObjectData

=over 4



=item Description

Generic definition for object data stored in the workspace
Data objects stored in the workspace could be either a string or a reference to a complex perl data structure. So we can't really formulate a strict type definition for this data.

version - for complex data structures, the datastructure should include a version number to enable tracking of changes that may occur to the structure of the data over time


=item Definition

=begin html

<pre>
a reference to a hash where the following keys are defined:
version has a value which is an int

</pre>

=end html

=begin text

a reference to a hash where the following keys are defined:
version has a value which is an int


=end text

=back



=head2 object_metadata

=over 4



=item Description

Meta data associated with an object stored in a workspace.

        object_id id - ID of the object assigned by the user or retreived from the IDserver (e.g. kb|g.0)
        object_type type - type of the object (e.g. Genome)
        timestamp moddate - date when the object was modified by the user (e.g. 2012-12-17T23:24:06)
        int instance - instance of the object, which is equal to the number of times the user has overwritten the object
        string command - name of the command last used to modify or create the object
        username lastmodifier - name of the user who last modified the object
        username owner - name of the user who owns (who created) this object
        workspace_id workspace - ID of the workspace in which the object is currently stored
        workspace_ref ref - a 36 character ID that provides permanent undeniable access to this specific instance of this object
        string chsum - checksum of the associated data object
        mapping<string,string> metadata - custom metadata entered for data object during save operation


=item Definition

=begin html

<pre>
a reference to a list containing 11 items:
0: (id) an object_id
1: (type) an object_type
2: (moddate) a timestamp
3: (instance) an int
4: (command) a string
5: (lastmodifier) a username
6: (owner) a username
7: (workspace) a workspace_id
8: (ref) a workspace_ref
9: (chsum) a string
10: (metadata) a reference to a hash where the key is a string and the value is a string

</pre>

=end html

=begin text

a reference to a list containing 11 items:
0: (id) an object_id
1: (type) an object_type
2: (moddate) a timestamp
3: (instance) an int
4: (command) a string
5: (lastmodifier) a username
6: (owner) a username
7: (workspace) a workspace_id
8: (ref) a workspace_ref
9: (chsum) a string
10: (metadata) a reference to a hash where the key is a string and the value is a string


=end text

=back



=head2 workspace_metadata

=over 4



=item Description

Meta data associated with a workspace.

        workspace_id id - ID of the object assigned by the user or retreived from the IDserver (e.g. kb|g.0)
        username owner - name of the user who owns (who created) this object
        timestamp moddate - date when the workspace was last modified
        int objects - number of objects currently stored in the workspace
        permission user_permission - permissions for the currently logged user for the workspace
        permission global_permission - default permissions for the workspace for all KBase users


=item Definition

=begin html

<pre>
a reference to a list containing 6 items:
0: (id) a workspace_id
1: (owner) a username
2: (moddate) a timestamp
3: (objects) an int
4: (user_permission) a permission
5: (global_permission) a permission

</pre>

=end html

=begin text

a reference to a list containing 6 items:
0: (id) a workspace_id
1: (owner) a username
2: (moddate) a timestamp
3: (objects) an int
4: (user_permission) a permission
5: (global_permission) a permission


=end text

=back



=head2 JobObject

=over 4



=item Description

Data structures for a job object

job_id id - ID of the job object
string type - type of the job
string auth - authentication token of job owner
string status - current status of job
mapping<string,string> jobdata;
string queuetime - time when job was queued
string starttime - time when job started running
string completetime - time when the job was completed
string owner - owner of the job
string queuecommand - command used to queue job


=item Definition

=begin html

<pre>
a reference to a hash where the following keys are defined:
id has a value which is a job_id
type has a value which is a string
auth has a value which is a string
status has a value which is a string
jobdata has a value which is a reference to a hash where the key is a string and the value is a string
queuetime has a value which is a string
starttime has a value which is a string
completetime has a value which is a string
owner has a value which is a string
queuecommand has a value which is a string

</pre>

=end html

=begin text

a reference to a hash where the following keys are defined:
id has a value which is a job_id
type has a value which is a string
auth has a value which is a string
status has a value which is a string
jobdata has a value which is a reference to a hash where the key is a string and the value is a string
queuetime has a value which is a string
starttime has a value which is a string
completetime has a value which is a string
owner has a value which is a string
queuecommand has a value which is a string


=end text

=back



=head2 user_settings

=over 4



=item Description

Settings for user accounts stored in the workspace

        workspace_id workspace - the workspace currently selected by the user


=item Definition

=begin html

<pre>
a reference to a hash where the following keys are defined:
workspace has a value which is a workspace_id

</pre>

=end html

=begin text

a reference to a hash where the following keys are defined:
workspace has a value which is a workspace_id


=end text

=back



=head2 load_media_from_bio_params

=over 4



=item Description

Input parameters for the "load_media_from_bio" function.

        workspace_id mediaWS - ID of workspace where media will be loaded (an optional argument with default "KBaseMedia")
        object_id bioid - ID of biochemistry from which media will be loaded (an optional argument with default "default")
        workspace_id bioWS - ID of workspace with biochemistry from which media will be loaded (an optional argument with default "kbase")
        bool clearExisting - A boolean indicating if existing media in the specified workspace should be cleared (an optional argument with default "0")
        bool overwrite - A boolean indicating if a matching existing media should be overwritten (an optional argument with default "0")


=item Definition

=begin html

<pre>
a reference to a hash where the following keys are defined:
mediaWS has a value which is a workspace_id
bioid has a value which is an object_id
bioWS has a value which is a workspace_id
clearExisting has a value which is a bool
overwrite has a value which is a bool
auth has a value which is a string
asHash has a value which is a bool

</pre>

=end html

=begin text

a reference to a hash where the following keys are defined:
mediaWS has a value which is a workspace_id
bioid has a value which is an object_id
bioWS has a value which is a workspace_id
clearExisting has a value which is a bool
overwrite has a value which is a bool
auth has a value which is a string
asHash has a value which is a bool


=end text

=back



=head2 import_bio_params

=over 4



=item Description

Input parameters for the "import_bio" function.

        object_id bioid - ID of biochemistry to be imported (an optional argument with default "default")
        workspace_id bioWS - ID of workspace to which biochemistry will be imported (an optional argument with default "kbase")
        string url - URL from which biochemistry should be retrieved
        bool compressed - boolean indicating if biochemistry is compressed
        bool overwrite - A boolean indicating if a matching existing biochemistry should be overwritten (an optional argument with default "0")


=item Definition

=begin html

<pre>
a reference to a hash where the following keys are defined:
bioid has a value which is an object_id
bioWS has a value which is a workspace_id
url has a value which is a string
compressed has a value which is a bool
clearExisting has a value which is a bool
overwrite has a value which is a bool
auth has a value which is a string
asHash has a value which is a bool

</pre>

=end html

=begin text

a reference to a hash where the following keys are defined:
bioid has a value which is an object_id
bioWS has a value which is a workspace_id
url has a value which is a string
compressed has a value which is a bool
clearExisting has a value which is a bool
overwrite has a value which is a bool
auth has a value which is a string
asHash has a value which is a bool


=end text

=back



=head2 import_map_params

=over 4



=item Description

Input parameters for the "import_map" function.

        object_id mapid - ID of mapping to be imported (an optional argument with default "default")
        workspace_id mapWS - ID of workspace to which mapping will be imported (an optional argument with default "kbase")
        string url - URL from which mapping should be retrieved
        bool compressed - boolean indicating if mapping is compressed
        bool overwrite - A boolean indicating if a matching existing mapping should be overwritten (an optional argument with default "0")


=item Definition

=begin html

<pre>
a reference to a hash where the following keys are defined:
bioid has a value which is an object_id
bioWS has a value which is a workspace_id
mapid has a value which is an object_id
mapWS has a value which is a workspace_id
url has a value which is a string
compressed has a value which is a bool
overwrite has a value which is a bool
auth has a value which is a string
asHash has a value which is a bool

</pre>

=end html

=begin text

a reference to a hash where the following keys are defined:
bioid has a value which is an object_id
bioWS has a value which is a workspace_id
mapid has a value which is an object_id
mapWS has a value which is a workspace_id
url has a value which is a string
compressed has a value which is a bool
overwrite has a value which is a bool
auth has a value which is a string
asHash has a value which is a bool


=end text

=back



=head2 save_object_params

=over 4



=item Description

Input parameters for the "save_objects function.

        object_type type - type of the object to be saved (an essential argument)
        workspace_id workspace - ID of the workspace where the object is to be saved (an essential argument)
        object_id id - ID behind which the object will be saved in the workspace (an essential argument)
        ObjectData data - string or reference to complex datastructure to be saved in the workspace (an essential argument)
        string command - the name of the KBase command that is calling the "save_object" function (an optional argument with default "unknown")
        mapping<string,string> metadata - a hash of metadata to be associated with the object (an optional argument with default "{}")
        string auth - the authentication token of the KBase account to associate this save command (an optional argument, user is "public" if auth is not provided)
        bool retrieveFromURL - a flag indicating that the "data" argument contains a URL from which the actual data should be downloaded (an optional argument with default "0")
        bool json - a flag indicating if the input data is encoded as a JSON string (an optional argument with default "0")
        bool compressed - a flag indicating if the input data in zipped (an optional argument with default "0")
        bool asHash - a boolean indicating if metadata should be returned as a hash


=item Definition

=begin html

<pre>
a reference to a hash where the following keys are defined:
id has a value which is an object_id
type has a value which is an object_type
data has a value which is an ObjectData
workspace has a value which is a workspace_id
command has a value which is a string
metadata has a value which is a reference to a hash where the key is a string and the value is a string
auth has a value which is a string
json has a value which is a bool
compressed has a value which is a bool
retrieveFromURL has a value which is a bool
asHash has a value which is a bool

</pre>

=end html

=begin text

a reference to a hash where the following keys are defined:
id has a value which is an object_id
type has a value which is an object_type
data has a value which is an ObjectData
workspace has a value which is a workspace_id
command has a value which is a string
metadata has a value which is a reference to a hash where the key is a string and the value is a string
auth has a value which is a string
json has a value which is a bool
compressed has a value which is a bool
retrieveFromURL has a value which is a bool
asHash has a value which is a bool


=end text

=back



=head2 delete_object_params

=over 4



=item Description

Input parameters for the "delete_object" function.

        object_type type - type of the object to be deleted (an essential argument)
        workspace_id workspace - ID of the workspace where the object is to be deleted (an essential argument)
        object_id id - ID of the object to be deleted (an essential argument)
        string auth - the authentication token of the KBase account to associate this deletion command (an optional argument; user is "public" if auth is not provided)
        bool asHash - a boolean indicating if metadata should be returned as a hash


=item Definition

=begin html

<pre>
a reference to a hash where the following keys are defined:
id has a value which is an object_id
type has a value which is an object_type
workspace has a value which is a workspace_id
auth has a value which is a string
asHash has a value which is a bool

</pre>

=end html

=begin text

a reference to a hash where the following keys are defined:
id has a value which is an object_id
type has a value which is an object_type
workspace has a value which is a workspace_id
auth has a value which is a string
asHash has a value which is a bool


=end text

=back



=head2 delete_object_permanently_params

=over 4



=item Description

Input parameters for the "delete_object_permanently" function.

        object_type type - type of the object to be permanently deleted (an essential argument)
        workspace_id workspace - ID of the workspace where the object is to be permanently deleted (an essential argument)
        object_id id - ID of the object to be permanently deleted (an essential argument)
        string auth - the authentication token of the KBase account to associate with this permanent deletion command (an optional argument; user is "public" if auth is not provided)
        bool asHash - a boolean indicating if metadata should be returned as a hash


=item Definition

=begin html

<pre>
a reference to a hash where the following keys are defined:
id has a value which is an object_id
type has a value which is an object_type
workspace has a value which is a workspace_id
auth has a value which is a string
asHash has a value which is a bool

</pre>

=end html

=begin text

a reference to a hash where the following keys are defined:
id has a value which is an object_id
type has a value which is an object_type
workspace has a value which is a workspace_id
auth has a value which is a string
asHash has a value which is a bool


=end text

=back



=head2 get_object_params

=over 4



=item Description

Input parameters for the "get_object" function.

        object_type type - type of the object to be retrieved (an essential argument)
        workspace_id workspace - ID of the workspace containing the object to be retrieved (an essential argument)
        object_id id - ID of the object to be retrieved (an essential argument)
        int instance - Version of the object to be retrieved, enabling retrieval of any previous version of an object (an optional argument; the current version is retrieved if no version is provides)
        string auth - the authentication token of the KBase account to associate with this object retrieval command (an optional argument; user is "public" if auth is not provided)
        bool asHash - a boolean indicating if metadata should be returned as a hash
        bool asJSON - indicates that data should be returned in JSON format (an optional argument; default is '0')


=item Definition

=begin html

<pre>
a reference to a hash where the following keys are defined:
id has a value which is an object_id
type has a value which is an object_type
workspace has a value which is a workspace_id
instance has a value which is an int
auth has a value which is a string
asHash has a value which is a bool
asJSON has a value which is a bool

</pre>

=end html

=begin text

a reference to a hash where the following keys are defined:
id has a value which is an object_id
type has a value which is an object_type
workspace has a value which is a workspace_id
instance has a value which is an int
auth has a value which is a string
asHash has a value which is a bool
asJSON has a value which is a bool


=end text

=back



=head2 get_object_output

=over 4



=item Description

Output generated by the "get_object" function.

        string data - data for object retrieved in json format (an essential argument)
        object_metadata metadata - metadata for object retrieved (an essential argument)


=item Definition

=begin html

<pre>
a reference to a hash where the following keys are defined:
data has a value which is a string
metadata has a value which is an object_metadata

</pre>

=end html

=begin text

a reference to a hash where the following keys are defined:
data has a value which is a string
metadata has a value which is an object_metadata


=end text

=back



=head2 get_object_by_ref_params

=over 4



=item Description

Input parameters for the "get_object_by_ref" function.

        workspace_ref reference - reference to a specific instance of a specific object in a workspace (an essential argument)
        string auth - the authentication token of the KBase account to associate with this object retrieval command (an optional argument; user is "public" if auth is not provided)
        bool asHash - a boolean indicating if metadata should be returned as a hash
        bool asJSON - indicates that data should be returned in JSON format (an optional argument; default is '0')


=item Definition

=begin html

<pre>
a reference to a hash where the following keys are defined:
reference has a value which is a workspace_ref
auth has a value which is a string
asHash has a value which is a bool
asJSON has a value which is a bool

</pre>

=end html

=begin text

a reference to a hash where the following keys are defined:
reference has a value which is a workspace_ref
auth has a value which is a string
asHash has a value which is a bool
asJSON has a value which is a bool


=end text

=back



=head2 save_object_by_ref_params

=over 4



=item Description

Input parameters for the "save_object_by_ref" function.

        object_id id - ID to which the model should be saved (an essential argument)
        object_type type - type of the object for which metadata is to be retrieved (an essential argument)
        ObjectData data - string or reference to complex datastructure to be saved in the workspace (an essential argument)
        string command - the name of the KBase command that is calling the "save_object" function (an optional argument with default "unknown")
        mapping<string,string> metadata - a hash of metadata to be associated with the object (an optional argument with default "{}")
        workspace_ref reference - reference the object should be saved in
        bool json - a flag indicating if the input data is encoded as a JSON string (an optional argument with default "0")
        bool compressed - a flag indicating if the input data in zipped (an optional argument with default "0")
        bool retrieveFromURL - a flag indicating that the "data" argument contains a URL from which the actual data should be downloaded (an optional argument with default "0")
        bool replace - a flag indicating any existing object located at the specified reference should be overwritten (an optional argument with default "0")
        string auth - the authentication token of the KBase account to associate this save command (an optional argument, user is "public" if auth is not provided)
        bool asHash - a boolean indicating if metadata should be returned as a hash


=item Definition

=begin html

<pre>
a reference to a hash where the following keys are defined:
id has a value which is an object_id
type has a value which is an object_type
data has a value which is an ObjectData
command has a value which is a string
metadata has a value which is a reference to a hash where the key is a string and the value is a string
reference has a value which is a workspace_ref
json has a value which is a bool
compressed has a value which is a bool
retrieveFromURL has a value which is a bool
replace has a value which is a bool
auth has a value which is a string
asHash has a value which is a bool

</pre>

=end html

=begin text

a reference to a hash where the following keys are defined:
id has a value which is an object_id
type has a value which is an object_type
data has a value which is an ObjectData
command has a value which is a string
metadata has a value which is a reference to a hash where the key is a string and the value is a string
reference has a value which is a workspace_ref
json has a value which is a bool
compressed has a value which is a bool
retrieveFromURL has a value which is a bool
replace has a value which is a bool
auth has a value which is a string
asHash has a value which is a bool


=end text

=back



=head2 get_objectmeta_params

=over 4



=item Description

Input parameters for the "get_objectmeta" function.

        object_type type - type of the object for which metadata is to be retrieved (an essential argument)
        workspace_id workspace - ID of the workspace containing the object for which metadata is to be retrieved (an essential argument)
        object_id id - ID of the object for which metadata is to be retrieved (an essential argument)
        int instance - Version of the object for which metadata is to be retrieved, enabling retrieval of any previous version of an object (an optional argument; the current metadata is retrieved if no version is provides)
        string auth - the authentication token of the KBase account to associate with this object metadata retrieval command (an optional argument; user is "public" if auth is not provided)
        bool asHash - a boolean indicating if metadata should be returned as a hash


=item Definition

=begin html

<pre>
a reference to a hash where the following keys are defined:
id has a value which is an object_id
type has a value which is an object_type
workspace has a value which is a workspace_id
instance has a value which is an int
auth has a value which is a string
asHash has a value which is a bool

</pre>

=end html

=begin text

a reference to a hash where the following keys are defined:
id has a value which is an object_id
type has a value which is an object_type
workspace has a value which is a workspace_id
instance has a value which is an int
auth has a value which is a string
asHash has a value which is a bool


=end text

=back



=head2 get_objectmeta_by_ref_params

=over 4



=item Description

Input parameters for the "get_objectmeta_by_ref" function.

        workspace_ref reference - reference to a specific instance of a specific object in a workspace (an essential argument)
        string auth - the authentication token of the KBase account to associate with this object retrieval command (an optional argument; user is "public" if auth is not provided)
        bool asHash - a boolean indicating if metadata should be returned as a hash


=item Definition

=begin html

<pre>
a reference to a hash where the following keys are defined:
reference has a value which is a workspace_ref
auth has a value which is a string
asHash has a value which is a bool

</pre>

=end html

=begin text

a reference to a hash where the following keys are defined:
reference has a value which is a workspace_ref
auth has a value which is a string
asHash has a value which is a bool


=end text

=back



=head2 revert_object_params

=over 4



=item Description

Input parameters for the "revert_object" function.

        object_type type - type of the object to be reverted (an essential argument)
        workspace_id workspace - ID of the workspace containing the object to be reverted (an essential argument)
        object_id id - ID of the object to be reverted (an essential argument)
        int instance - Previous version of the object to which the object should be reset (an essential argument)
        string auth - the authentication token of the KBase account to associate with this object reversion command (an optional argument; user is "public" if auth is not provided)
        bool asHash - a boolean indicating if metadata should be returned as a hash


=item Definition

=begin html

<pre>
a reference to a hash where the following keys are defined:
id has a value which is an object_id
type has a value which is an object_type
workspace has a value which is a workspace_id
instance has a value which is an int
auth has a value which is a string
asHash has a value which is a bool

</pre>

=end html

=begin text

a reference to a hash where the following keys are defined:
id has a value which is an object_id
type has a value which is an object_type
workspace has a value which is a workspace_id
instance has a value which is an int
auth has a value which is a string
asHash has a value which is a bool


=end text

=back



=head2 copy_object_params

=over 4



=item Description

Input parameters for the "copy_object" function.

        object_type type - type of the object to be copied (an essential argument)
        workspace_id source_workspace - ID of the workspace containing the object to be copied (an essential argument)
        object_id source_id - ID of the object to be copied (an essential argument)
        int instance - Version of the object to be copied, enabling retrieval of any previous version of an object (an optional argument; the current object is copied if no version is provides)
        workspace_id new_workspace - ID of the workspace the object to be copied to (an essential argument)
        object_id new_id - ID the object is to be copied to (an essential argument)
        string new_workspace_url - URL of workspace server where object should be copied (an optional argument - object will be saved in the same server if not provided)
        string auth - the authentication token of the KBase account to associate with this object copy command (an optional argument; user is "public" if auth is not provided)
        bool asHash - a boolean indicating if metadata should be returned as a hash


=item Definition

=begin html

<pre>
a reference to a hash where the following keys are defined:
new_workspace_url has a value which is a string
new_id has a value which is an object_id
new_workspace has a value which is a workspace_id
source_id has a value which is an object_id
instance has a value which is an int
type has a value which is an object_type
source_workspace has a value which is a workspace_id
auth has a value which is a string
asHash has a value which is a bool

</pre>

=end html

=begin text

a reference to a hash where the following keys are defined:
new_workspace_url has a value which is a string
new_id has a value which is an object_id
new_workspace has a value which is a workspace_id
source_id has a value which is an object_id
instance has a value which is an int
type has a value which is an object_type
source_workspace has a value which is a workspace_id
auth has a value which is a string
asHash has a value which is a bool


=end text

=back



=head2 move_object_params

=over 4



=item Description

Input parameters for the "move_object" function.

        object_type type - type of the object to be moved (an essential argument)
        workspace_id source_workspace - ID of the workspace containing the object to be moved (an essential argument)
        object_id source_id - ID of the object to be moved (an essential argument)
         workspace_id new_workspace - ID of the workspace the object to be moved to (an essential argument)
        object_id new_id - ID the object is to be moved to (an essential argument)
        string new_workspace_url - URL of workspace server where object should be copied (an optional argument - object will be saved in the same server if not provided)
        string auth - the authentication token of the KBase account to associate with this object move command (an optional argument; user is "public" if auth is not provided)
        bool asHash - a boolean indicating if metadata should be returned as a hash


=item Definition

=begin html

<pre>
a reference to a hash where the following keys are defined:
new_workspace_url has a value which is a string
new_id has a value which is an object_id
new_workspace has a value which is a workspace_id
source_id has a value which is an object_id
type has a value which is an object_type
source_workspace has a value which is a workspace_id
auth has a value which is a string
asHash has a value which is a bool

</pre>

=end html

=begin text

a reference to a hash where the following keys are defined:
new_workspace_url has a value which is a string
new_id has a value which is an object_id
new_workspace has a value which is a workspace_id
source_id has a value which is an object_id
type has a value which is an object_type
source_workspace has a value which is a workspace_id
auth has a value which is a string
asHash has a value which is a bool


=end text

=back



=head2 has_object_params

=over 4



=item Description

Input parameters for the "has_object" function.

        object_type type - type of the object to be checked for existance (an essential argument)
        workspace_id workspace - ID of the workspace containing the object to be checked for existance (an essential argument)
        object_id id - ID of the object to be checked for existance (an essential argument)
        int instance - Version of the object to be checked for existance (an optional argument; the current object is checked if no version is provided)
        string auth - the authentication token of the KBase account to associate with this object check command (an optional argument; user is "public" if auth is not provided)


=item Definition

=begin html

<pre>
a reference to a hash where the following keys are defined:
id has a value which is an object_id
instance has a value which is an int
type has a value which is an object_type
workspace has a value which is a workspace_id
auth has a value which is a string

</pre>

=end html

=begin text

a reference to a hash where the following keys are defined:
id has a value which is an object_id
instance has a value which is an int
type has a value which is an object_type
workspace has a value which is a workspace_id
auth has a value which is a string


=end text

=back



=head2 object_history_params

=over 4



=item Description

Input parameters for the "object_history" function.

        object_type type - type of the object to have history printed (an essential argument)
        workspace_id workspace - ID of the workspace containing the object to have history printed (an essential argument)
        object_id id - ID of the object to have history printed (an essential argument)
        string auth - the authentication token of the KBase account to associate with this object history command (an optional argument; user is "public" if auth is not provided)
        bool asHash - a boolean indicating if metadata should be returned as a hash


=item Definition

=begin html

<pre>
a reference to a hash where the following keys are defined:
id has a value which is an object_id
type has a value which is an object_type
workspace has a value which is a workspace_id
auth has a value which is a string
asHash has a value which is a bool

</pre>

=end html

=begin text

a reference to a hash where the following keys are defined:
id has a value which is an object_id
type has a value which is an object_type
workspace has a value which is a workspace_id
auth has a value which is a string
asHash has a value which is a bool


=end text

=back



=head2 create_workspace_params

=over 4



=item Description

Input parameters for the "create_workspace" function.

        workspace_id workspace - ID of the workspace to be created (an essential argument)
        permission default_permission - Default permissions of the workspace to be created. Accepted values are 'a' => admin, 'w' => write, 'r' => read, 'n' => none (optional argument with default "n")
        string auth - the authentication token of the KBase account that will own the created workspace (an optional argument; user is "public" if auth is not provided)
        bool asHash - a boolean indicating if metadata should be returned as a hash


=item Definition

=begin html

<pre>
a reference to a hash where the following keys are defined:
workspace has a value which is a workspace_id
default_permission has a value which is a permission
auth has a value which is a string
asHash has a value which is a bool

</pre>

=end html

=begin text

a reference to a hash where the following keys are defined:
workspace has a value which is a workspace_id
default_permission has a value which is a permission
auth has a value which is a string
asHash has a value which is a bool


=end text

=back



=head2 get_workspacemeta_params

=over 4



=item Description

Input parameters for the "get_workspacemeta" function.

        workspace_id workspace - ID of the workspace for which metadata should be returned (an essential argument)
        string auth - the authentication token of the KBase account accessing workspace metadata (an optional argument; user is "public" if auth is not provided)
        bool asHash - a boolean indicating if metadata should be returned as a hash


=item Definition

=begin html

<pre>
a reference to a hash where the following keys are defined:
workspace has a value which is a workspace_id
auth has a value which is a string
asHash has a value which is a bool

</pre>

=end html

=begin text

a reference to a hash where the following keys are defined:
workspace has a value which is a workspace_id
auth has a value which is a string
asHash has a value which is a bool


=end text

=back



=head2 get_workspacepermissions_params

=over 4



=item Description

Input parameters for the "get_workspacepermissions" function.

        workspace_id workspace - ID of the workspace for which custom user permissions should be returned (an essential argument)
        string auth - the authentication token of the KBase account accessing workspace permissions; must have admin privelages to workspace (an optional argument; user is "public" if auth is not provided)


=item Definition

=begin html

<pre>
a reference to a hash where the following keys are defined:
workspace has a value which is a workspace_id
auth has a value which is a string

</pre>

=end html

=begin text

a reference to a hash where the following keys are defined:
workspace has a value which is a workspace_id
auth has a value which is a string


=end text

=back



=head2 delete_workspace_params

=over 4



=item Description

Input parameters for the "delete_workspace" function.

        workspace_id workspace - ID of the workspace to be deleted (an essential argument)
        string auth - the authentication token of the KBase account deleting the workspace; must be the workspace owner (an optional argument; user is "public" if auth is not provided)
        bool asHash - a boolean indicating if metadata should be returned as a hash


=item Definition

=begin html

<pre>
a reference to a hash where the following keys are defined:
workspace has a value which is a workspace_id
auth has a value which is a string
asHash has a value which is a bool

</pre>

=end html

=begin text

a reference to a hash where the following keys are defined:
workspace has a value which is a workspace_id
auth has a value which is a string
asHash has a value which is a bool


=end text

=back



=head2 clone_workspace_params

=over 4



=item Description

Input parameters for the "clone_workspace" function.

        workspace_id current_workspace - ID of the workspace to be cloned (an essential argument)
        workspace_id new_workspace - ID of the workspace to which the cloned workspace will be copied (an essential argument)
        string new_workspace_url - URL of workspace server where workspace should be cloned (an optional argument - workspace will be cloned in the same server if not provided)
        permission default_permission - Default permissions of the workspace created by the cloning process. Accepted values are 'a' => admin, 'w' => write, 'r' => read, 'n' => none (an essential argument)
        string auth - the authentication token of the KBase account that will own the cloned workspace (an optional argument; user is "public" if auth is not provided)
        bool asHash - a boolean indicating if metadata should be returned as a hash


=item Definition

=begin html

<pre>
a reference to a hash where the following keys are defined:
new_workspace has a value which is a workspace_id
new_workspace_url has a value which is a string
current_workspace has a value which is a workspace_id
default_permission has a value which is a permission
auth has a value which is a string
asHash has a value which is a bool

</pre>

=end html

=begin text

a reference to a hash where the following keys are defined:
new_workspace has a value which is a workspace_id
new_workspace_url has a value which is a string
current_workspace has a value which is a workspace_id
default_permission has a value which is a permission
auth has a value which is a string
asHash has a value which is a bool


=end text

=back



=head2 list_workspaces_params

=over 4



=item Description

Input parameters for the "list_workspaces" function.

        string auth - the authentication token of the KBase account accessing the list of workspaces (an optional argument; user is "public" if auth is not provided)
        bool asHash - a boolean indicating if metadata should be returned as a hash


=item Definition

=begin html

<pre>
a reference to a hash where the following keys are defined:
auth has a value which is a string
asHash has a value which is a bool

</pre>

=end html

=begin text

a reference to a hash where the following keys are defined:
auth has a value which is a string
asHash has a value which is a bool


=end text

=back



=head2 list_workspace_objects_params

=over 4



=item Description

Input parameters for the "list_workspace_objects" function.

        workspace_id workspace - ID of the workspace for which objects should be listed (an essential argument)
        string type - type of the objects to be listed (an optional argument; all object types will be listed if left unspecified)
        bool showDeletedObject - a flag that, if set to '1', causes any deleted objects to be included in the output (an optional argument; default is '0')
        string auth - the authentication token of the KBase account listing workspace objects; must have at least 'read' privelages (an optional argument; user is "public" if auth is not provided)
        bool asHash - a boolean indicating if metadata should be returned as a hash


=item Definition

=begin html

<pre>
a reference to a hash where the following keys are defined:
workspace has a value which is a workspace_id
type has a value which is a string
showDeletedObject has a value which is a bool
auth has a value which is a string
asHash has a value which is a bool

</pre>

=end html

=begin text

a reference to a hash where the following keys are defined:
workspace has a value which is a workspace_id
type has a value which is a string
showDeletedObject has a value which is a bool
auth has a value which is a string
asHash has a value which is a bool


=end text

=back



=head2 set_global_workspace_permissions_params

=over 4



=item Description

Input parameters for the "set_global_workspace_permissions" function.

        workspace_id workspace - ID of the workspace for which permissions will be set (an essential argument)
        permission new_permission - New default permissions to which the workspace should be set. Accepted values are 'a' => admin, 'w' => write, 'r' => read, 'n' => none (an essential argument)
        string auth - the authentication token of the KBase account changing workspace default permissions; must have 'admin' privelages to workspace (an optional argument; user is "public" if auth is not provided)
        bool asHash - a boolean indicating if metadata should be returned as a hash


=item Definition

=begin html

<pre>
a reference to a hash where the following keys are defined:
new_permission has a value which is a permission
workspace has a value which is a workspace_id
auth has a value which is a string
asHash has a value which is a bool

</pre>

=end html

=begin text

a reference to a hash where the following keys are defined:
new_permission has a value which is a permission
workspace has a value which is a workspace_id
auth has a value which is a string
asHash has a value which is a bool


=end text

=back



=head2 set_workspace_permissions_params

=over 4



=item Description

Input parameters for the "set_workspace_permissions" function.

        workspace_id workspace - ID of the workspace for which permissions will be set (an essential argument)
        list<username> users - list of users for which workspace privaleges are to be reset (an essential argument)
        permission new_permission - New permissions to which all users in the user list will be set for the workspace. Accepted values are 'a' => admin, 'w' => write, 'r' => read, 'n' => none (an essential argument)
        string auth - the authentication token of the KBase account changing workspace permissions; must have 'admin' privelages to workspace (an optional argument; user is "public" if auth is not provided)


=item Definition

=begin html

<pre>
a reference to a hash where the following keys are defined:
users has a value which is a reference to a list where each element is a username
new_permission has a value which is a permission
workspace has a value which is a workspace_id
auth has a value which is a string

</pre>

=end html

=begin text

a reference to a hash where the following keys are defined:
users has a value which is a reference to a list where each element is a username
new_permission has a value which is a permission
workspace has a value which is a workspace_id
auth has a value which is a string


=end text

=back



=head2 get_user_settings_params

=over 4



=item Description

Input parameters for the "get_user_settings" function.

        string auth - the authentication token of the KBase account changing workspace permissions; must have 'admin' privelages to workspace (an optional argument; user is "public" if auth is not provided)


=item Definition

=begin html

<pre>
a reference to a hash where the following keys are defined:
auth has a value which is a string

</pre>

=end html

=begin text

a reference to a hash where the following keys are defined:
auth has a value which is a string


=end text

=back



=head2 set_user_settings_params

=over 4



=item Description

Input parameters for the "set_user_settings" function.

        string setting - the setting to be set (an essential argument)
        string value - new value to be set (an essential argument)
        string auth - the authentication token of the KBase account changing workspace permissions; must have 'admin' privelages to workspace (an optional argument; user is "public" if auth is not provided)


=item Definition

=begin html

<pre>
a reference to a hash where the following keys are defined:
setting has a value which is a string
value has a value which is a string
auth has a value which is a string

</pre>

=end html

=begin text

a reference to a hash where the following keys are defined:
setting has a value which is a string
value has a value which is a string
auth has a value which is a string


=end text

=back



=head2 queue_job_params

=over 4



=item Description

Input parameters for the "queue_job" function.

        string auth - the authentication token of the KBase account queuing the job; must have access to the job being queued (an optional argument; user is "public" if auth is not provided)
        string state - the initial state to assign to the job being queued (an optional argument; default is "queued")
        string type - the type of the job being queued
        mapping<string,string> jobdata - hash of data associated with job


=item Definition

=begin html

<pre>
a reference to a hash where the following keys are defined:
auth has a value which is a string
state has a value which is a string
type has a value which is a string
queuecommand has a value which is a string
jobdata has a value which is a reference to a hash where the key is a string and the value is a string

</pre>

=end html

=begin text

a reference to a hash where the following keys are defined:
auth has a value which is a string
state has a value which is a string
type has a value which is a string
queuecommand has a value which is a string
jobdata has a value which is a reference to a hash where the key is a string and the value is a string


=end text

=back



=head2 set_job_status_params

=over 4



=item Description

Input parameters for the "set_job_status" function.

        string jobid - ID of the job to be have status changed (an essential argument)
        string status - Status to which job should be changed; accepted values are 'queued', 'running', and 'done' (an essential argument)
        string auth - the authentication token of the KBase account requesting job status; only status for owned jobs can be retrieved (an optional argument; user is "public" if auth is not provided)
        string currentStatus - Indicates the current statues of the selected job (an optional argument; default is "undef")
        mapping<string,string> jobdata - hash of data associated with job


=item Definition

=begin html

<pre>
a reference to a hash where the following keys are defined:
jobid has a value which is a string
status has a value which is a string
auth has a value which is a string
currentStatus has a value which is a string
jobdata has a value which is a reference to a hash where the key is a string and the value is a string

</pre>

=end html

=begin text

a reference to a hash where the following keys are defined:
jobid has a value which is a string
status has a value which is a string
auth has a value which is a string
currentStatus has a value which is a string
jobdata has a value which is a reference to a hash where the key is a string and the value is a string


=end text

=back



=head2 get_jobs_params

=over 4



=item Description

Input parameters for the "get_jobs" function.

list<string> jobids - list of specific jobs to be retrieved (an optional argument; default is an empty list)
string status - Status of all jobs to be retrieved; accepted values are 'queued', 'running', and 'done' (an essential argument)
string auth - the authentication token of the KBase account accessing job list; only owned jobs will be returned (an optional argument; user is "public" if auth is not provided)


=item Definition

=begin html

<pre>
a reference to a hash where the following keys are defined:
jobids has a value which is a reference to a list where each element is a string
type has a value which is a string
status has a value which is a string
auth has a value which is a string

</pre>

=end html

=begin text

a reference to a hash where the following keys are defined:
jobids has a value which is a reference to a list where each element is a string
type has a value which is a string
status has a value which is a string
auth has a value which is a string


=end text

=back



=head2 add_type_params

=over 4



=item Description

Input parameters for the "add_type" function.

        string type - Name of type being added (an essential argument)
        string auth - the authentication token of the KBase account adding a type (an optional argument; user is "public" if auth is not provided)


=item Definition

=begin html

<pre>
a reference to a hash where the following keys are defined:
type has a value which is a string
auth has a value which is a string

</pre>

=end html

=begin text

a reference to a hash where the following keys are defined:
type has a value which is a string
auth has a value which is a string


=end text

=back



=head2 remove_type_params

=over 4



=item Description

Input parameters for the "remove_type" function.

        string type - name of custom type to be removed from workspace service (an essential argument)
        string auth - the authentication token of the KBase account removing a custom type (an optional argument; user is "public" if auth is not provided)


=item Definition

=begin html

<pre>
a reference to a hash where the following keys are defined:
type has a value which is a string
auth has a value which is a string

</pre>

=end html

=begin text

a reference to a hash where the following keys are defined:
type has a value which is a string
auth has a value which is a string


=end text

=back



=head2 patch_params

=over 4



=item Description

Input parameters for the "patch" function.

string patch_id - ID of the patch that should be run on the workspace
string auth - the authentication token of the KBase account removing a custom type (an optional argument; user is "public" if auth is not provided)


=item Definition

=begin html

<pre>
a reference to a hash where the following keys are defined:
patch_id has a value which is a string
auth has a value which is a string

</pre>

=end html

=begin text

a reference to a hash where the following keys are defined:
patch_id has a value which is a string
auth has a value which is a string


=end text

=back



=cut

1;<|MERGE_RESOLUTION|>--- conflicted
+++ resolved
@@ -261,7 +261,6 @@
 sub _idServer {
 	my $self = shift;
 	if (!defined($self->{_idserver})) {
-		#$self->{_idserver} = Bio::KBase::IDServer::Client->new('http://bio-data-1.mcs.anl.gov/services/idserver');
 		$self->{_idserver} = Bio::KBase::IDServer::Client->new($self->{'_idserver-url'});
 	}
     return $self->{_idserver};
@@ -1426,21 +1425,14 @@
 		if (defined($service)) {
 			my $c = Config::Simple->new();
 			$c->read($e);
-<<<<<<< HEAD
 			for my $p (@{$paramlist}) {
 			  	my $v = $c->param("$service.$p");
-=======
-			my @list = qw(accounttype mongodb-host mongodb-database idserver-url);
-			for my $p (@list) {
-			    my $v = $c->param("$service.$p");
->>>>>>> e568c0be
 			    if ($v) {
 					$params->{$p} = $v;
 			    }
 			}
 		}
     }
-<<<<<<< HEAD
 
     # now, we have the options hash. THis is passed into the constructor as a
     # parameter to new(). If a key from the predefined set of parameter keys
@@ -1451,29 +1443,6 @@
   		if (defined($options->{$p})) {
 			$params->{$p} = $options->{$p};
         }
-=======
-    my @list = qw(accounttype mongodb-host mongodb-database idserver-url);
-	for my $p (@list) {
-	  	if (defined($options->{$p})) {
-			$params{$p} = $options->{$p};
-	    }
-	}
-	$self->{_accounttype} = "kbase";
-	$self->{'_idserver-url'} = 'http://bio-data-1.mcs.anl.gov/services/idserver';
-    if (defined $params{accounttype}) {
-		#print STDERR "Setting account type to:".$params{accounttype}."\n";
-		$self->{_accounttype} = $params{accounttype};
-    } 
-    if (defined $params{'idserver-url'}) {
-               $self->{'_idserver-url'} = $params{'idserver-url'};
-    }
-
-    if (defined $params{"mongodb-host"}) {
-		$self->{_host} = $params{"mongodb-host"};
-    } else {
-		print STDERR "mongodb-host configuration not found, using 'localhost'\n";
-		$self->{_host} = "localhost";
->>>>>>> e568c0be
     }
     
     # now, if params has one of the predefined set of parameter keys,
