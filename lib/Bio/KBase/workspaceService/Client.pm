--- conflicted
+++ resolved
@@ -1076,10 +1076,7 @@
 object_id is a string
 object_type is a string
 workspace_id is a string
-<<<<<<< HEAD
-=======
 bool is an int
->>>>>>> 6148f8e3
 get_object_output is a reference to a hash where the following keys are defined:
 	data has a value which is a string
 	metadata has a value which is an object_metadata
@@ -1118,10 +1115,7 @@
 object_id is a string
 object_type is a string
 workspace_id is a string
-<<<<<<< HEAD
-=======
 bool is an int
->>>>>>> 6148f8e3
 get_object_output is a reference to a hash where the following keys are defined:
 	data has a value which is a string
 	metadata has a value which is an object_metadata
